--- conflicted
+++ resolved
@@ -172,7 +172,7 @@
     <Compile Include="Forms\Controls\GridColumnHandler.cs" />
     <Compile Include="Forms\Controls\GridViewHandler.cs" />
     <Compile Include="Forms\MacCommon.cs" />
-<<<<<<< HEAD
+    <Compile Include="Forms\Menu\MenuActionHandler.cs" />
     <Compile Include="Forms\Controls\TreeColumnHandler.cs" />
     <Compile Include="Forms\Controls\DataColumnHandler.cs" />
     <Compile Include="Forms\Controls\ImageTextCellHandler.cs" />
@@ -181,10 +181,6 @@
     <Compile Include="Forms\Cells\CheckBoxCellHandler.cs" />
     <Compile Include="Forms\Cells\TextBoxCellHandler.cs" />
     <Compile Include="Forms\Cells\ImageViewCellHandler.cs" />
-=======
-    <Compile Include="Forms\Controls\ComboBoxCellHandler.cs" />
-    <Compile Include="Forms\Menu\MenuActionHandler.cs" />
->>>>>>> 6b303292
   </ItemGroup>
   <Import Project="$(MSBuildBinPath)\Microsoft.CSharp.targets" />
   <ItemGroup />
