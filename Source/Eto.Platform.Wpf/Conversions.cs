using System;
using System.Collections.Generic;
using System.Linq;
using System.Text;
using Eto.Drawing;
using Eto.Forms;
using swi = System.Windows.Input;
using swm = System.Windows.Media;
using sw = System.Windows;
using sp = System.Printing;
using swc = System.Windows.Controls;
using swmi = System.Windows.Media.Imaging;
using System.Text.RegularExpressions;
using Eto.Platform.Wpf.Drawing;

namespace Eto.Platform.Wpf
{
	public static class Conversions
	{
		public static swm.Color ToWpf (this Color value)
		{
			return swm.Color.FromArgb ((byte)(value.A * byte.MaxValue), (byte)(value.R * byte.MaxValue), (byte)(value.G * byte.MaxValue), (byte)(value.B * byte.MaxValue));
		}

		public static Color ToEto (this swm.Color value)
		{
			return new Color { A = value.A / 255f, R = value.R / 255f, G = value.G / 255f, B = value.B / 255f };
		}

		public static Padding ToEto (this sw.Thickness value)
		{
			return new Padding ((int)value.Left, (int)value.Top, (int)value.Right, (int)value.Bottom);
		}

		public static sw.Thickness ToWpf (this Padding value)
		{
			return new sw.Thickness (value.Left, value.Top, value.Right, value.Bottom);
		}

		public static Rectangle ToEto (this sw.Rect value)
		{
			return new Rectangle ((int)value.X, (int)value.Y, (int)value.Width, (int)value.Height);
		}

		public static RectangleF ToEtoF (this sw.Rect value)
		{
			return new RectangleF ((float)value.X, (float)value.Y, (float)value.Width, (float)value.Height);
		}

		public static sw.Rect ToWpf (this Rectangle value)
		{
			return new sw.Rect (value.X, value.Y, value.Width, value.Height);
		}

		public static sw.Rect ToWpf (this RectangleF value)
		{
			return new sw.Rect (value.X, value.Y, value.Width, value.Height);
		}

		public static Size ToEto (this sw.Size value)
		{
			return new Size ((int)value.Width, (int)value.Height);
		}

		public static sw.Size ToWpf (this Size value)
		{
			return new sw.Size (value.Width, value.Height);
		}

		public static sw.Size ToWpf (this SizeF value)
		{
			return new sw.Size (value.Width, value.Height);
		}

		public static Point ToEto (this sw.Point value)
		{
			return new Point ((int)value.X, (int)value.Y);
		}

		public static sw.Point ToWpf (this Point value)
		{
			return new sw.Point (value.X, value.Y);
		}

		public static sw.Point ToWpf (this PointF value)
		{
			return new sw.Point (value.X, value.Y);
		}
			
		public static string ToWpfMneumonic (this string value)
		{
			if (value == null)
				return null;
			return value.Replace ("_", "__").Replace ("&", "_");
		}

		public static string ConvertMneumonicFromWPF (object obj)
		{
			var value = obj as string;
			if (value == null)
				return null;
			return Regex.Replace (value, "(?<![_])[_]", (match) => {
				if (match.Value == "__")
					return "_";
				else
					return "&"; });
		}

        public static KeyPressEventArgs ToEto(this swi.KeyEventArgs e, KeyType keyType)
		{
            var key = KeyMap.Convert(e.Key, swi.Keyboard.Modifiers);
            return new KeyPressEventArgs(key, keyType) { Handled = e.Handled };
		}

		public static MouseEventArgs ToEto (this swi.MouseEventArgs e, sw.IInputElement control)
		{
			var buttons = MouseButtons.None;
			if (e is swi.MouseButtonEventArgs)
			{
				var b = ((swi.MouseButtonEventArgs)e).ChangedButton;
				if (b == swi.MouseButton.Left)
					buttons |= MouseButtons.Primary;
				if (b == swi.MouseButton.Right)
					buttons |= MouseButtons.Alternate;
				if (b == swi.MouseButton.Middle)
					buttons |= MouseButtons.Middle;
			}
			var modifiers = Key.None;
			var location = e.GetPosition (control).ToEto ();

			return new MouseEventArgs (buttons, modifiers, location);
		}

		public static swm.BitmapScalingMode ToWpf (this ImageInterpolation value)
		{
			switch (value) {
			case ImageInterpolation.Default:
				return swm.BitmapScalingMode.Unspecified;
			case ImageInterpolation.None:
				return swm.BitmapScalingMode.NearestNeighbor;
			case ImageInterpolation.Low:
				return swm.BitmapScalingMode.LowQuality;
			case ImageInterpolation.Medium:
				return swm.BitmapScalingMode.HighQuality;
			case ImageInterpolation.High:
				return swm.BitmapScalingMode.HighQuality;
			default:
				throw new NotSupportedException ();
			}
		}

		public static ImageInterpolation ToEto (this swm.BitmapScalingMode value)
		{
			switch (value) {
			case swm.BitmapScalingMode.HighQuality:
				return ImageInterpolation.High;
			case swm.BitmapScalingMode.LowQuality:
				return ImageInterpolation.Low;
			case swm.BitmapScalingMode.NearestNeighbor:
				return ImageInterpolation.None;
			case swm.BitmapScalingMode.Unspecified:
				return ImageInterpolation.Default;
			default:
				throw new NotSupportedException ();
			}
		}

		public static sp.PageOrientation ToSP (this PageOrientation value)
		{
			switch (value) {
			case PageOrientation.Portrait:
				return sp.PageOrientation.Portrait;
			case PageOrientation.Landscape:
				return sp.PageOrientation.Landscape;
			default:
				throw new NotSupportedException ();
			}
		}

		public static PageOrientation ToEto (this sp.PageOrientation? value)
		{
			if (value == null)
				return PageOrientation.Portrait;
			switch (value.Value) {
			case sp.PageOrientation.Landscape:
				return PageOrientation.Landscape;
			case sp.PageOrientation.Portrait:
				return PageOrientation.Portrait;
			default:
				throw new NotSupportedException ();
			}
		}

		public static swc.PageRange ToPageRange (this Range range)
		{
			return new swc.PageRange (range.Start, range.End);
		}

		public static Range ToEto (this swc.PageRange range)
		{
			return new Range (range.PageFrom, range.PageTo - range.PageFrom + 1);
		}

		public static swc.PageRangeSelection ToSWC (this PrintSelection value)
		{
			switch (value) {
			case PrintSelection.AllPages:
				return swc.PageRangeSelection.AllPages;
			case PrintSelection.SelectedPages:
				return swc.PageRangeSelection.UserPages;
			default:
				throw new NotSupportedException ();
			}
		}

		public static PrintSelection ToEto (this swc.PageRangeSelection value)
		{
			switch (value) {
			case swc.PageRangeSelection.AllPages:
				return PrintSelection.AllPages;
			case swc.PageRangeSelection.UserPages:
				return PrintSelection.SelectedPages;
			default:
				throw new NotSupportedException ();
			}
		}

		public static Size GetSize (sw.FrameworkElement element)
		{
			if (!double.IsNaN (element.ActualWidth) && !double.IsNaN (element.ActualHeight))
				return new Size ((int)element.ActualWidth, (int)element.ActualHeight);
			else
				return new Size ((int)(double.IsNaN (element.Width) ? -1 : element.Width), (int)(double.IsNaN (element.Height) ? -1 : element.Height));
		}

		public static void SetSize (sw.FrameworkElement element, Size size)
		{
			element.Width = size.Width == -1 ? double.NaN : size.Width;
			element.Height = size.Height == -1 ? double.NaN : size.Height;
		}

		public static FontStyle Convert (sw.FontStyle fontStyle, sw.FontWeight fontWeight)
		{
			var style = FontStyle.Normal;
			if (fontStyle == sw.FontStyles.Italic)
				style |= FontStyle.Italic;
			if (fontStyle == sw.FontStyles.Oblique)
				style |= FontStyle.Italic;

			if (fontWeight == sw.FontWeights.Bold)
				style |= FontStyle.Bold;
			return style;
		}

		public static swmi.BitmapSource ToWpf (this Image image, int? width = null)
		{
			var imageHandler = image.Handler as IWpfImage;
<<<<<<< HEAD
			if (imageHandler != null && width != null)
				return imageHandler.GetImageClosestToSize (width.Value);
=======
			if (imageHandler != null)
				return imageHandler.GetImageClosestToSize (width);
>>>>>>> 96b3b80f
			else
				return image.ControlObject as swmi.BitmapSource;
		}

		public static swm.Pen ToWpf (this Pen pen)
		{
			return (swm.Pen)pen.ControlObject;
		}

		public static swm.PenLineJoin ToWpf (this PenLineJoin value)
		{
			switch (value) {
			case PenLineJoin.Miter:
				return swm.PenLineJoin.Miter;
			case PenLineJoin.Bevel:
				return swm.PenLineJoin.Bevel;
			case PenLineJoin.Round:
				return swm.PenLineJoin.Round;
			default:
				throw new NotSupportedException ();
			}
		}

		public static PenLineJoin ToEto (this swm.PenLineJoin value)
		{
			switch (value) {
			case swm.PenLineJoin.Bevel:
				return PenLineJoin.Bevel;
			case swm.PenLineJoin.Miter:
				return PenLineJoin.Miter;
			case swm.PenLineJoin.Round:
				return PenLineJoin.Round;
			default:
				throw new NotSupportedException ();
			}
		}

		public static swm.PenLineCap ToWpf (this PenLineCap value)
		{
			switch (value) {
			case PenLineCap.Butt:
				return swm.PenLineCap.Flat;
			case PenLineCap.Round:
				return swm.PenLineCap.Round;
			case PenLineCap.Square:
				return swm.PenLineCap.Square;
			default:
				throw new NotSupportedException ();
			}
		}

		public static PenLineCap ToEto (this swm.PenLineCap value)
		{
			switch (value) {
			case swm.PenLineCap.Flat:
				return PenLineCap.Butt;
			case swm.PenLineCap.Round:
				return PenLineCap.Round;
			case swm.PenLineCap.Square:
				return PenLineCap.Square;
			default:
				throw new NotSupportedException ();
			}
		}

		public static swm.Brush ToWpf (this Brush brush)
		{
			return (swm.Brush)brush.ControlObject;
		}

		public static swm.Matrix ToWpf (this IMatrix matrix)
		{
			return (swm.Matrix)matrix.ControlObject;
		}

		public static swm.Transform ToWpfTransform (this IMatrix matrix)
		{
			return new swm.MatrixTransform (matrix.ToWpf ());
		}

		public static IMatrix ToEtoMatrix (this swm.Transform transform)
		{
			return new MatrixHandler (transform.Value);
		}

		public static swm.PathGeometry ToWpf (this IGraphicsPath path)
		{
			return (swm.PathGeometry)path.ControlObject;
		}

		public static swm.GradientSpreadMethod ToWpf (this GradientWrapMode wrap)
		{
			switch (wrap) {
			case GradientWrapMode.Reflect:
				return swm.GradientSpreadMethod.Reflect;
			case GradientWrapMode.Repeat:
				return swm.GradientSpreadMethod.Repeat;
			default:
				throw new NotSupportedException ();
			}
		}

		public static GradientWrapMode ToEto (this swm.GradientSpreadMethod spread)
		{
			switch (spread) {
			case swm.GradientSpreadMethod.Reflect:
				return GradientWrapMode.Reflect;
			case swm.GradientSpreadMethod.Repeat:
				return GradientWrapMode.Repeat;
			default:
				throw new NotSupportedException ();
			}
		}
	}
}<|MERGE_RESOLUTION|>--- conflicted
+++ resolved
@@ -255,13 +255,8 @@
 		public static swmi.BitmapSource ToWpf (this Image image, int? width = null)
 		{
 			var imageHandler = image.Handler as IWpfImage;
-<<<<<<< HEAD
-			if (imageHandler != null && width != null)
-				return imageHandler.GetImageClosestToSize (width.Value);
-=======
 			if (imageHandler != null)
 				return imageHandler.GetImageClosestToSize (width);
->>>>>>> 96b3b80f
 			else
 				return image.ControlObject as swmi.BitmapSource;
 		}
