<<<<<<< HEAD
﻿using System;
using System.Collections.Generic;
using System.Linq;
using System.Text;
using Eto.Forms;
using System.Diagnostics;
using sw = System.Windows;
using swm = System.Windows.Media;

namespace Eto.Platform.Wpf.Forms
{
	public class ApplicationHandler : WidgetHandler<System.Windows.Application, Application>, IApplication
	{
		string badgeLabel;
		static ApplicationHandler instance;
		List<sw.Window> delayShownWindows;

		public static ApplicationHandler Instance
		{
			get { return instance; }
		}

		public List<sw.Window> DelayShownWindows
		{
			get
			{
				if (delayShownWindows == null)
					delayShownWindows = new List<sw.Window> ();
				return delayShownWindows;
			}
		}

		public bool IsStarted { get; private set; }

		public override sw.Application CreateControl ()
		{
			return new sw.Application ();
		}

		public override void Initialize ()
		{
			base.Initialize ();
			instance = this;
			Control.Startup += HandleStartup;
		}

		void HandleStartup (object sender, sw.StartupEventArgs e)
		{
			IsActive = true;
			IsStarted = true;
			Control.Activated += (sender2, e2) => {
				IsActive = true;
			};
			Control.Deactivated += (sender2, e2) => {
				IsActive = false;
			};
			if (delayShownWindows != null)
			{
				foreach (var window in delayShownWindows)
				{
					window.Show ();
				}
				delayShownWindows = null;
			}
		}

		public bool IsActive { get; private set; }

		public string BadgeLabel
		{
			get { return badgeLabel; }
			set
			{
				badgeLabel = value;
				var mainWindow = sw.Application.Current.MainWindow;
				if (mainWindow != null)
				{
					if (mainWindow.TaskbarItemInfo == null)
						mainWindow.TaskbarItemInfo = new sw.Shell.TaskbarItemInfo ();
					if (!string.IsNullOrEmpty (badgeLabel))
					{
						var ctl = new CustomControls.OverlayIcon ();
						ctl.Content = badgeLabel;
						ctl.Measure (new sw.Size (16, 16));
						var size = ctl.DesiredSize;

						var m = sw.PresentationSource.FromVisual (mainWindow).CompositionTarget.TransformToDevice;

						var bmp = new swm.Imaging.RenderTargetBitmap ((int)size.Width, (int)size.Height, m.M22 * 96, m.M22 * 96, swm.PixelFormats.Default);
						ctl.Arrange (new sw.Rect (size));
						bmp.Render (ctl);
						mainWindow.TaskbarItemInfo.Overlay = bmp;
					}
					else
						mainWindow.TaskbarItemInfo.Overlay = null;
				}
			}
		}


		public void RunIteration()
		{
		}
		private bool shutdown;

		public void Quit()
		{
			bool cancel = false;
			foreach (sw.Window window in Control.Windows) {
				window.Close ();
				cancel |= window.IsVisible;
			}
			if (!cancel)
			{
				Control.Shutdown();
				shutdown = true;
			}
		}

		public void Invoke (Action action)
		{
			Control.Dispatcher.Invoke (action);
		}

		public void AsyncInvoke (Action action)
		{
			Control.Dispatcher.BeginInvoke (action);
		}

		public void GetSystemActions (GenerateActionArgs args, bool addStandardItems)
		{
		}

		public Key CommonModifier
		{
			get { return Key.Control; }
		}

		public Key AlternateModifier
		{
			get { return Key.Alt; }
		}

		public void Open(string url)
		{
			Process.Start(url);	
		}

		public void Run (string[] args)
		{
			Widget.OnInitialized (EventArgs.Empty);
			if (shutdown) return;
			if (Widget.MainForm != null)
				Control.Run ((System.Windows.Window)Widget.MainForm.ControlObject);
			else
				Control.Run ();
		}

		public void Restart ()
		{
			System.Diagnostics.Process.Start (System.Windows.Application.ResourceAssembly.Location);
			System.Windows.Application.Current.Shutdown ();
		}

		public override void AttachEvent (string handler)
		{
			switch (handler) {
				case Application.TerminatingEvent:
					// handled by WpfWindow
					break;
				default:
					base.AttachEvent (handler);
					break;
			}
		}
	}
}
=======
using System;
using System.Collections.Generic;
using System.Linq;
using System.Text;
using Eto.Forms;
using System.Diagnostics;
using sw = System.Windows;
using swm = System.Windows.Media;

namespace Eto.Platform.Wpf.Forms
{
	public class ApplicationHandler : WidgetHandler<System.Windows.Application, Application>, IApplication
	{
		string badgeLabel;
		static ApplicationHandler instance;
		List<sw.Window> delayShownWindows;

		public static ApplicationHandler Instance
		{
			get { return instance; }
		}

		public List<sw.Window> DelayShownWindows
		{
			get
			{
				if (delayShownWindows == null)
					delayShownWindows = new List<sw.Window> ();
				return delayShownWindows;
			}
		}

		public bool IsStarted { get; private set; }

		public override sw.Application CreateControl ()
		{
			return new sw.Application ();
		}

		public override void Initialize ()
		{
			base.Initialize ();
			instance = this;
			Control.Startup += HandleStartup;
		}

		void HandleStartup (object sender, sw.StartupEventArgs e)
		{
			IsActive = true;
			IsStarted = true;
			Control.Activated += (sender2, e2) => {
				IsActive = true;
			};
			Control.Deactivated += (sender2, e2) => {
				IsActive = false;
			};
			if (delayShownWindows != null)
			{
				foreach (var window in delayShownWindows)
				{
					window.Show ();
				}
				delayShownWindows = null;
			}
		}

		public bool IsActive { get; private set; }

		public string BadgeLabel
		{
			get { return badgeLabel; }
			set
			{
				badgeLabel = value;
				var mainWindow = sw.Application.Current.MainWindow;
				if (mainWindow != null)
				{
					if (mainWindow.TaskbarItemInfo == null)
						mainWindow.TaskbarItemInfo = new sw.Shell.TaskbarItemInfo ();
					if (!string.IsNullOrEmpty (badgeLabel))
					{
						var ctl = new CustomControls.OverlayIcon ();
						ctl.Content = badgeLabel;
						ctl.Measure (new sw.Size (16, 16));
						var size = ctl.DesiredSize;

						var m = sw.PresentationSource.FromVisual (mainWindow).CompositionTarget.TransformToDevice;

						var bmp = new swm.Imaging.RenderTargetBitmap ((int)size.Width, (int)size.Height, m.M22 * 96, m.M22 * 96, swm.PixelFormats.Default);
						ctl.Arrange (new sw.Rect (size));
						bmp.Render (ctl);
						mainWindow.TaskbarItemInfo.Overlay = bmp;
					}
					else
						mainWindow.TaskbarItemInfo.Overlay = null;
				}
			}
		}


		public void RunIteration()
		{
		}
		private bool shutdown;

		public void Quit()
		{
			bool cancel = false;
			foreach (sw.Window window in Control.Windows) {
				window.Close ();
				cancel |= window.IsVisible;
			}
			if (!cancel)
			{
				Control.Shutdown();
				shutdown = true;
			}
		}

		public void Invoke (Action action)
		{
			Control.Dispatcher.Invoke (action);
		}

		public void AsyncInvoke (Action action)
		{
			Control.Dispatcher.BeginInvoke (action);
		}

		public void GetSystemActions (GenerateActionArgs args, bool addStandardItems)
		{
		}

		public Key CommonModifier
		{
			get { return Key.Control; }
		}

		public Key AlternateModifier
		{
			get { return Key.Alt; }
		}

		public void Open(string url)
		{
			Process.Start(url);	
		}

		public void Run (string[] args)
		{
			Widget.OnInitialized (EventArgs.Empty);
			if (shutdown) return;
			if (Widget.MainForm != null)
				Control.Run ((System.Windows.Window)Widget.MainForm.ControlObject);
			else
				Control.Run ();
		}

		public void Restart ()
		{
			System.Diagnostics.Process.Start (System.Windows.Application.ResourceAssembly.Location);
			System.Windows.Application.Current.Shutdown ();
		}

		public override void AttachEvent (string handler)
		{
			switch (handler) {
				case Application.TerminatingEvent:
					// handled by WpfWindow
					break;
				default:
					base.AttachEvent (handler);
					break;
			}
		}
	}
}
>>>>>>> 6b739447
<|MERGE_RESOLUTION|>--- conflicted
+++ resolved
@@ -1,357 +1,177 @@
-<<<<<<< HEAD
-﻿using System;
-using System.Collections.Generic;
-using System.Linq;
-using System.Text;
-using Eto.Forms;
-using System.Diagnostics;
-using sw = System.Windows;
-using swm = System.Windows.Media;
-
-namespace Eto.Platform.Wpf.Forms
-{
-	public class ApplicationHandler : WidgetHandler<System.Windows.Application, Application>, IApplication
-	{
-		string badgeLabel;
-		static ApplicationHandler instance;
-		List<sw.Window> delayShownWindows;
-
-		public static ApplicationHandler Instance
-		{
-			get { return instance; }
-		}
-
-		public List<sw.Window> DelayShownWindows
-		{
-			get
-			{
-				if (delayShownWindows == null)
-					delayShownWindows = new List<sw.Window> ();
-				return delayShownWindows;
-			}
-		}
-
-		public bool IsStarted { get; private set; }
-
-		public override sw.Application CreateControl ()
-		{
-			return new sw.Application ();
-		}
-
-		public override void Initialize ()
-		{
-			base.Initialize ();
-			instance = this;
-			Control.Startup += HandleStartup;
-		}
-
-		void HandleStartup (object sender, sw.StartupEventArgs e)
-		{
-			IsActive = true;
-			IsStarted = true;
-			Control.Activated += (sender2, e2) => {
-				IsActive = true;
-			};
-			Control.Deactivated += (sender2, e2) => {
-				IsActive = false;
-			};
-			if (delayShownWindows != null)
-			{
-				foreach (var window in delayShownWindows)
-				{
-					window.Show ();
-				}
-				delayShownWindows = null;
-			}
-		}
-
-		public bool IsActive { get; private set; }
-
-		public string BadgeLabel
-		{
-			get { return badgeLabel; }
-			set
-			{
-				badgeLabel = value;
-				var mainWindow = sw.Application.Current.MainWindow;
-				if (mainWindow != null)
-				{
-					if (mainWindow.TaskbarItemInfo == null)
-						mainWindow.TaskbarItemInfo = new sw.Shell.TaskbarItemInfo ();
-					if (!string.IsNullOrEmpty (badgeLabel))
-					{
-						var ctl = new CustomControls.OverlayIcon ();
-						ctl.Content = badgeLabel;
-						ctl.Measure (new sw.Size (16, 16));
-						var size = ctl.DesiredSize;
-
-						var m = sw.PresentationSource.FromVisual (mainWindow).CompositionTarget.TransformToDevice;
-
-						var bmp = new swm.Imaging.RenderTargetBitmap ((int)size.Width, (int)size.Height, m.M22 * 96, m.M22 * 96, swm.PixelFormats.Default);
-						ctl.Arrange (new sw.Rect (size));
-						bmp.Render (ctl);
-						mainWindow.TaskbarItemInfo.Overlay = bmp;
-					}
-					else
-						mainWindow.TaskbarItemInfo.Overlay = null;
-				}
-			}
-		}
-
-
-		public void RunIteration()
-		{
-		}
-		private bool shutdown;
-
-		public void Quit()
-		{
-			bool cancel = false;
-			foreach (sw.Window window in Control.Windows) {
-				window.Close ();
-				cancel |= window.IsVisible;
-			}
-			if (!cancel)
-			{
-				Control.Shutdown();
-				shutdown = true;
-			}
-		}
-
-		public void Invoke (Action action)
-		{
-			Control.Dispatcher.Invoke (action);
-		}
-
-		public void AsyncInvoke (Action action)
-		{
-			Control.Dispatcher.BeginInvoke (action);
-		}
-
-		public void GetSystemActions (GenerateActionArgs args, bool addStandardItems)
-		{
-		}
-
-		public Key CommonModifier
-		{
-			get { return Key.Control; }
-		}
-
-		public Key AlternateModifier
-		{
-			get { return Key.Alt; }
-		}
-
-		public void Open(string url)
-		{
-			Process.Start(url);	
-		}
-
-		public void Run (string[] args)
-		{
-			Widget.OnInitialized (EventArgs.Empty);
-			if (shutdown) return;
-			if (Widget.MainForm != null)
-				Control.Run ((System.Windows.Window)Widget.MainForm.ControlObject);
-			else
-				Control.Run ();
-		}
-
-		public void Restart ()
-		{
-			System.Diagnostics.Process.Start (System.Windows.Application.ResourceAssembly.Location);
-			System.Windows.Application.Current.Shutdown ();
-		}
-
-		public override void AttachEvent (string handler)
-		{
-			switch (handler) {
-				case Application.TerminatingEvent:
-					// handled by WpfWindow
-					break;
-				default:
-					base.AttachEvent (handler);
-					break;
-			}
-		}
-	}
-}
-=======
-using System;
-using System.Collections.Generic;
-using System.Linq;
-using System.Text;
-using Eto.Forms;
-using System.Diagnostics;
-using sw = System.Windows;
-using swm = System.Windows.Media;
-
-namespace Eto.Platform.Wpf.Forms
-{
-	public class ApplicationHandler : WidgetHandler<System.Windows.Application, Application>, IApplication
-	{
-		string badgeLabel;
-		static ApplicationHandler instance;
-		List<sw.Window> delayShownWindows;
-
-		public static ApplicationHandler Instance
-		{
-			get { return instance; }
-		}
-
-		public List<sw.Window> DelayShownWindows
-		{
-			get
-			{
-				if (delayShownWindows == null)
-					delayShownWindows = new List<sw.Window> ();
-				return delayShownWindows;
-			}
-		}
-
-		public bool IsStarted { get; private set; }
-
-		public override sw.Application CreateControl ()
-		{
-			return new sw.Application ();
-		}
-
-		public override void Initialize ()
-		{
-			base.Initialize ();
-			instance = this;
-			Control.Startup += HandleStartup;
-		}
-
-		void HandleStartup (object sender, sw.StartupEventArgs e)
-		{
-			IsActive = true;
-			IsStarted = true;
-			Control.Activated += (sender2, e2) => {
-				IsActive = true;
-			};
-			Control.Deactivated += (sender2, e2) => {
-				IsActive = false;
-			};
-			if (delayShownWindows != null)
-			{
-				foreach (var window in delayShownWindows)
-				{
-					window.Show ();
-				}
-				delayShownWindows = null;
-			}
-		}
-
-		public bool IsActive { get; private set; }
-
-		public string BadgeLabel
-		{
-			get { return badgeLabel; }
-			set
-			{
-				badgeLabel = value;
-				var mainWindow = sw.Application.Current.MainWindow;
-				if (mainWindow != null)
-				{
-					if (mainWindow.TaskbarItemInfo == null)
-						mainWindow.TaskbarItemInfo = new sw.Shell.TaskbarItemInfo ();
-					if (!string.IsNullOrEmpty (badgeLabel))
-					{
-						var ctl = new CustomControls.OverlayIcon ();
-						ctl.Content = badgeLabel;
-						ctl.Measure (new sw.Size (16, 16));
-						var size = ctl.DesiredSize;
-
-						var m = sw.PresentationSource.FromVisual (mainWindow).CompositionTarget.TransformToDevice;
-
-						var bmp = new swm.Imaging.RenderTargetBitmap ((int)size.Width, (int)size.Height, m.M22 * 96, m.M22 * 96, swm.PixelFormats.Default);
-						ctl.Arrange (new sw.Rect (size));
-						bmp.Render (ctl);
-						mainWindow.TaskbarItemInfo.Overlay = bmp;
-					}
-					else
-						mainWindow.TaskbarItemInfo.Overlay = null;
-				}
-			}
-		}
-
-
-		public void RunIteration()
-		{
-		}
-		private bool shutdown;
-
-		public void Quit()
-		{
-			bool cancel = false;
-			foreach (sw.Window window in Control.Windows) {
-				window.Close ();
-				cancel |= window.IsVisible;
-			}
-			if (!cancel)
-			{
-				Control.Shutdown();
-				shutdown = true;
-			}
-		}
-
-		public void Invoke (Action action)
-		{
-			Control.Dispatcher.Invoke (action);
-		}
-
-		public void AsyncInvoke (Action action)
-		{
-			Control.Dispatcher.BeginInvoke (action);
-		}
-
-		public void GetSystemActions (GenerateActionArgs args, bool addStandardItems)
-		{
-		}
-
-		public Key CommonModifier
-		{
-			get { return Key.Control; }
-		}
-
-		public Key AlternateModifier
-		{
-			get { return Key.Alt; }
-		}
-
-		public void Open(string url)
-		{
-			Process.Start(url);	
-		}
-
-		public void Run (string[] args)
-		{
-			Widget.OnInitialized (EventArgs.Empty);
-			if (shutdown) return;
-			if (Widget.MainForm != null)
-				Control.Run ((System.Windows.Window)Widget.MainForm.ControlObject);
-			else
-				Control.Run ();
-		}
-
-		public void Restart ()
-		{
-			System.Diagnostics.Process.Start (System.Windows.Application.ResourceAssembly.Location);
-			System.Windows.Application.Current.Shutdown ();
-		}
-
-		public override void AttachEvent (string handler)
-		{
-			switch (handler) {
-				case Application.TerminatingEvent:
-					// handled by WpfWindow
-					break;
-				default:
-					base.AttachEvent (handler);
-					break;
-			}
-		}
-	}
-}
->>>>>>> 6b739447
+using System;
+using System.Collections.Generic;
+using System.Linq;
+using System.Text;
+using Eto.Forms;
+using System.Diagnostics;
+using sw = System.Windows;
+using swm = System.Windows.Media;
+
+namespace Eto.Platform.Wpf.Forms
+{
+	public class ApplicationHandler : WidgetHandler<System.Windows.Application, Application>, IApplication
+	{
+		string badgeLabel;
+		static ApplicationHandler instance;
+		List<sw.Window> delayShownWindows;
+
+		public static ApplicationHandler Instance
+		{
+			get { return instance; }
+		}
+
+		public List<sw.Window> DelayShownWindows
+		{
+			get
+			{
+				if (delayShownWindows == null)
+					delayShownWindows = new List<sw.Window> ();
+				return delayShownWindows;
+			}
+		}
+
+		public bool IsStarted { get; private set; }
+
+		public override sw.Application CreateControl ()
+		{
+			return new sw.Application ();
+		}
+
+		public override void Initialize ()
+		{
+			base.Initialize ();
+			instance = this;
+			Control.Startup += HandleStartup;
+		}
+
+		void HandleStartup (object sender, sw.StartupEventArgs e)
+		{
+			IsActive = true;
+			IsStarted = true;
+			Control.Activated += (sender2, e2) => {
+				IsActive = true;
+			};
+			Control.Deactivated += (sender2, e2) => {
+				IsActive = false;
+			};
+			if (delayShownWindows != null)
+			{
+				foreach (var window in delayShownWindows)
+				{
+					window.Show ();
+				}
+				delayShownWindows = null;
+			}
+		}
+
+		public bool IsActive { get; private set; }
+
+		public string BadgeLabel
+		{
+			get { return badgeLabel; }
+			set
+			{
+				badgeLabel = value;
+				var mainWindow = sw.Application.Current.MainWindow;
+				if (mainWindow != null)
+				{
+					if (mainWindow.TaskbarItemInfo == null)
+						mainWindow.TaskbarItemInfo = new sw.Shell.TaskbarItemInfo ();
+					if (!string.IsNullOrEmpty (badgeLabel))
+					{
+						var ctl = new CustomControls.OverlayIcon ();
+						ctl.Content = badgeLabel;
+						ctl.Measure (new sw.Size (16, 16));
+						var size = ctl.DesiredSize;
+
+						var m = sw.PresentationSource.FromVisual (mainWindow).CompositionTarget.TransformToDevice;
+
+						var bmp = new swm.Imaging.RenderTargetBitmap ((int)size.Width, (int)size.Height, m.M22 * 96, m.M22 * 96, swm.PixelFormats.Default);
+						ctl.Arrange (new sw.Rect (size));
+						bmp.Render (ctl);
+						mainWindow.TaskbarItemInfo.Overlay = bmp;
+					}
+					else
+						mainWindow.TaskbarItemInfo.Overlay = null;
+				}
+			}
+		}
+
+
+		public void RunIteration()
+		{
+		}
+		private bool shutdown;
+
+		public void Quit()
+		{
+			bool cancel = false;
+			foreach (sw.Window window in Control.Windows) {
+				window.Close ();
+				cancel |= window.IsVisible;
+			}
+			if (!cancel)
+			{
+				Control.Shutdown();
+				shutdown = true;
+			}
+		}
+
+		public void Invoke (Action action)
+		{
+			Control.Dispatcher.Invoke (action);
+		}
+
+		public void AsyncInvoke (Action action)
+		{
+			Control.Dispatcher.BeginInvoke (action);
+		}
+
+		public void GetSystemActions (GenerateActionArgs args, bool addStandardItems)
+		{
+		}
+
+		public Key CommonModifier
+		{
+			get { return Key.Control; }
+		}
+
+		public Key AlternateModifier
+		{
+			get { return Key.Alt; }
+		}
+
+		public void Open(string url)
+		{
+			Process.Start(url);	
+		}
+
+		public void Run (string[] args)
+		{
+			Widget.OnInitialized (EventArgs.Empty);
+			if (shutdown) return;
+			if (Widget.MainForm != null)
+				Control.Run ((System.Windows.Window)Widget.MainForm.ControlObject);
+			else
+				Control.Run ();
+		}
+
+		public void Restart ()
+		{
+			System.Diagnostics.Process.Start (System.Windows.Application.ResourceAssembly.Location);
+			System.Windows.Application.Current.Shutdown ();
+		}
+
+		public override void AttachEvent (string handler)
+		{
+			switch (handler) {
+				case Application.TerminatingEvent:
+					// handled by WpfWindow
+					break;
+				default:
+					base.AttachEvent (handler);
+					break;
+			}
+		}
+	}
+}