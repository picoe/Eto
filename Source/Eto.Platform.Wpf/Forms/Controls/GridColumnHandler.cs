<<<<<<< HEAD
﻿using System;
using System.Collections.Generic;
using System.Linq;
using System.Text;
using swc = System.Windows.Controls;
using sw = System.Windows;
using Eto.Forms;

namespace Eto.Platform.Wpf.Forms.Controls
{
	public interface IGridHandler
	{
		sw.FrameworkElement SetupCell (IGridColumnHandler column, sw.FrameworkElement defaultContent);
		void FormatCell (IGridColumnHandler column, ICellHandler cell, sw.FrameworkElement element, swc.DataGridCell gridcell, object dataItem);
	}

	public interface IGridColumnHandler : IGridColumn
	{
		swc.DataGridColumn Control { get; }
	}


	public class GridColumnHandler : WidgetHandler<swc.DataGridColumn, GridColumn>, IGridColumnHandler, ICellContainerHandler
	{
		Cell dataCell;

		public IGridHandler GridHandler { get; set; }

		public override void Initialize ()
		{
			base.Initialize ();
			DataCell = new TextBoxCell (Widget.Generator);
			Editable = false;
		}

		public string HeaderText
		{
			get { return Control.Header as string; }
			set { Control.Header = value;  }
		}

		public bool Resizable
		{
			get { return Control.CanUserResize; }
			set { Control.CanUserResize = value; }
		}

		public bool Sortable
		{
			get { return Control.CanUserSort; }
			set { Control.CanUserSort = value; }
		}

		public bool AutoSize
		{
			get { return Control.Width.IsAuto; }
			set { Control.Width = value ? new swc.DataGridLength(1, swc.DataGridLengthUnitType.Auto) : new swc.DataGridLength(100); }
		}

		public int Width
		{
			get
			{
				return (int)Control.Width.Value;
			}
			set
			{
				Control.Width = new swc.DataGridLength (value);
			}
		}

		void CopyValues (Cell oldCell)
		{
			if (oldCell == null) return;
			var handler = (ICellHandler)oldCell.Handler;
			var oldControl = handler.Control;
			Control.Header = oldControl.Header;
			Control.CanUserResize = oldControl.CanUserResize;
			Control.CanUserSort = oldControl.CanUserSort;
			Control.Width = oldControl.Width;
			Control.MinWidth = oldControl.MinWidth;
			Control.MaxWidth = oldControl.MaxWidth;
			Control.Visibility = oldControl.Visibility;
			Control.IsReadOnly = oldControl.IsReadOnly;
		}

		public Cell DataCell
		{
			get { return dataCell; }
			set
			{
				var oldCell = dataCell;
				dataCell = value;
				var cellHandler = (ICellHandler)dataCell.Handler;
				cellHandler.ContainerHandler = this;
				Control = cellHandler.Control;
				CopyValues (oldCell);
			}
		}

		public bool Editable
		{
			get { return !Control.IsReadOnly; }
			set { Control.IsReadOnly = !value; }
		}

		public bool Visible
		{
			get { return Control.Visibility == sw.Visibility.Visible; }
			set { Control.Visibility = (value) ? sw.Visibility.Visible : sw.Visibility.Hidden; }
		}

		public void Setup (IGridHandler gridHandler)
		{
			this.GridHandler = gridHandler;
		}

		public sw.FrameworkElement SetupCell (ICellHandler cell, sw.FrameworkElement defaultContent)
		{
			if (this.GridHandler != null)
				return this.GridHandler.SetupCell (this, defaultContent);
			else
				return defaultContent;
		}

		public void FormatCell (ICellHandler cell, sw.FrameworkElement element, swc.DataGridCell gridcell, object dataItem)
		{
			if (this.GridHandler != null)
				this.GridHandler.FormatCell (this, cell, element, gridcell, dataItem);
		}

		swc.DataGridColumn IGridColumnHandler.Control
		{
			get { return (swc.DataGridColumn)this.Control; }
		}

	}
}
=======
using System;
using System.Collections.Generic;
using System.Linq;
using System.Text;
using swc = System.Windows.Controls;
using sw = System.Windows;
using Eto.Forms;

namespace Eto.Platform.Wpf.Forms.Controls
{
	public interface IGridHandler
	{
		sw.FrameworkElement SetupCell (IGridColumnHandler column, sw.FrameworkElement defaultContent);
		void FormatCell (IGridColumnHandler column, ICellHandler cell, sw.FrameworkElement element, swc.DataGridCell gridcell, object dataItem);
	}

	public interface IGridColumnHandler : IGridColumn
	{
		swc.DataGridColumn Control { get; }
	}


	public class GridColumnHandler : WidgetHandler<swc.DataGridColumn, GridColumn>, IGridColumnHandler, ICellContainerHandler
	{
		Cell dataCell;

		public IGridHandler GridHandler { get; set; }

		public override void Initialize ()
		{
			base.Initialize ();
			DataCell = new TextBoxCell (Widget.Generator);
			Editable = false;
		}

		public string HeaderText
		{
			get { return Control.Header as string; }
			set { Control.Header = value;  }
		}

		public bool Resizable
		{
			get { return Control.CanUserResize; }
			set { Control.CanUserResize = value; }
		}

		public bool Sortable
		{
			get { return Control.CanUserSort; }
			set { Control.CanUserSort = value; }
		}

		public bool AutoSize
		{
			get { return Control.Width.IsAuto; }
			set { Control.Width = value ? new swc.DataGridLength(1, swc.DataGridLengthUnitType.Auto) : new swc.DataGridLength(100); }
		}

		public int Width
		{
			get
			{
				return (int)Control.Width.Value;
			}
			set
			{
				Control.Width = new swc.DataGridLength (value);
			}
		}

		void CopyValues (Cell oldCell)
		{
			if (oldCell == null) return;
			var handler = (ICellHandler)oldCell.Handler;
			var oldControl = handler.Control;
			Control.Header = oldControl.Header;
			Control.CanUserResize = oldControl.CanUserResize;
			Control.CanUserSort = oldControl.CanUserSort;
			Control.Width = oldControl.Width;
			Control.MinWidth = oldControl.MinWidth;
			Control.MaxWidth = oldControl.MaxWidth;
			Control.Visibility = oldControl.Visibility;
			Control.IsReadOnly = oldControl.IsReadOnly;
		}

		public Cell DataCell
		{
			get { return dataCell; }
			set
			{
				var oldCell = dataCell;
				dataCell = value;
				var cellHandler = (ICellHandler)dataCell.Handler;
				cellHandler.ContainerHandler = this;
				Control = cellHandler.Control;
				CopyValues (oldCell);
			}
		}

		public bool Editable
		{
			get { return !Control.IsReadOnly; }
			set { Control.IsReadOnly = !value; }
		}

		public bool Visible
		{
			get { return Control.Visibility == sw.Visibility.Visible; }
			set { Control.Visibility = (value) ? sw.Visibility.Visible : sw.Visibility.Hidden; }
		}

		public void Setup (IGridHandler gridHandler)
		{
			this.GridHandler = gridHandler;
		}

		public sw.FrameworkElement SetupCell (ICellHandler cell, sw.FrameworkElement defaultContent)
		{
			if (this.GridHandler != null)
				return this.GridHandler.SetupCell (this, defaultContent);
			else
				return defaultContent;
		}

		public void FormatCell (ICellHandler cell, sw.FrameworkElement element, swc.DataGridCell gridcell, object dataItem)
		{
			if (this.GridHandler != null)
				this.GridHandler.FormatCell (this, cell, element, gridcell, dataItem);
		}

		swc.DataGridColumn IGridColumnHandler.Control
		{
			get { return (swc.DataGridColumn)this.Control; }
		}

	}
}
>>>>>>> 6b739447
<|MERGE_RESOLUTION|>--- conflicted
+++ resolved
@@ -1,279 +1,138 @@
-<<<<<<< HEAD
-﻿using System;
-using System.Collections.Generic;
-using System.Linq;
-using System.Text;
-using swc = System.Windows.Controls;
-using sw = System.Windows;
-using Eto.Forms;
-
-namespace Eto.Platform.Wpf.Forms.Controls
-{
-	public interface IGridHandler
-	{
-		sw.FrameworkElement SetupCell (IGridColumnHandler column, sw.FrameworkElement defaultContent);
-		void FormatCell (IGridColumnHandler column, ICellHandler cell, sw.FrameworkElement element, swc.DataGridCell gridcell, object dataItem);
-	}
-
-	public interface IGridColumnHandler : IGridColumn
-	{
-		swc.DataGridColumn Control { get; }
-	}
-
-
-	public class GridColumnHandler : WidgetHandler<swc.DataGridColumn, GridColumn>, IGridColumnHandler, ICellContainerHandler
-	{
-		Cell dataCell;
-
-		public IGridHandler GridHandler { get; set; }
-
-		public override void Initialize ()
-		{
-			base.Initialize ();
-			DataCell = new TextBoxCell (Widget.Generator);
-			Editable = false;
-		}
-
-		public string HeaderText
-		{
-			get { return Control.Header as string; }
-			set { Control.Header = value;  }
-		}
-
-		public bool Resizable
-		{
-			get { return Control.CanUserResize; }
-			set { Control.CanUserResize = value; }
-		}
-
-		public bool Sortable
-		{
-			get { return Control.CanUserSort; }
-			set { Control.CanUserSort = value; }
-		}
-
-		public bool AutoSize
-		{
-			get { return Control.Width.IsAuto; }
-			set { Control.Width = value ? new swc.DataGridLength(1, swc.DataGridLengthUnitType.Auto) : new swc.DataGridLength(100); }
-		}
-
-		public int Width
-		{
-			get
-			{
-				return (int)Control.Width.Value;
-			}
-			set
-			{
-				Control.Width = new swc.DataGridLength (value);
-			}
-		}
-
-		void CopyValues (Cell oldCell)
-		{
-			if (oldCell == null) return;
-			var handler = (ICellHandler)oldCell.Handler;
-			var oldControl = handler.Control;
-			Control.Header = oldControl.Header;
-			Control.CanUserResize = oldControl.CanUserResize;
-			Control.CanUserSort = oldControl.CanUserSort;
-			Control.Width = oldControl.Width;
-			Control.MinWidth = oldControl.MinWidth;
-			Control.MaxWidth = oldControl.MaxWidth;
-			Control.Visibility = oldControl.Visibility;
-			Control.IsReadOnly = oldControl.IsReadOnly;
-		}
-
-		public Cell DataCell
-		{
-			get { return dataCell; }
-			set
-			{
-				var oldCell = dataCell;
-				dataCell = value;
-				var cellHandler = (ICellHandler)dataCell.Handler;
-				cellHandler.ContainerHandler = this;
-				Control = cellHandler.Control;
-				CopyValues (oldCell);
-			}
-		}
-
-		public bool Editable
-		{
-			get { return !Control.IsReadOnly; }
-			set { Control.IsReadOnly = !value; }
-		}
-
-		public bool Visible
-		{
-			get { return Control.Visibility == sw.Visibility.Visible; }
-			set { Control.Visibility = (value) ? sw.Visibility.Visible : sw.Visibility.Hidden; }
-		}
-
-		public void Setup (IGridHandler gridHandler)
-		{
-			this.GridHandler = gridHandler;
-		}
-
-		public sw.FrameworkElement SetupCell (ICellHandler cell, sw.FrameworkElement defaultContent)
-		{
-			if (this.GridHandler != null)
-				return this.GridHandler.SetupCell (this, defaultContent);
-			else
-				return defaultContent;
-		}
-
-		public void FormatCell (ICellHandler cell, sw.FrameworkElement element, swc.DataGridCell gridcell, object dataItem)
-		{
-			if (this.GridHandler != null)
-				this.GridHandler.FormatCell (this, cell, element, gridcell, dataItem);
-		}
-
-		swc.DataGridColumn IGridColumnHandler.Control
-		{
-			get { return (swc.DataGridColumn)this.Control; }
-		}
-
-	}
-}
-=======
-using System;
-using System.Collections.Generic;
-using System.Linq;
-using System.Text;
-using swc = System.Windows.Controls;
-using sw = System.Windows;
-using Eto.Forms;
-
-namespace Eto.Platform.Wpf.Forms.Controls
-{
-	public interface IGridHandler
-	{
-		sw.FrameworkElement SetupCell (IGridColumnHandler column, sw.FrameworkElement defaultContent);
-		void FormatCell (IGridColumnHandler column, ICellHandler cell, sw.FrameworkElement element, swc.DataGridCell gridcell, object dataItem);
-	}
-
-	public interface IGridColumnHandler : IGridColumn
-	{
-		swc.DataGridColumn Control { get; }
-	}
-
-
-	public class GridColumnHandler : WidgetHandler<swc.DataGridColumn, GridColumn>, IGridColumnHandler, ICellContainerHandler
-	{
-		Cell dataCell;
-
-		public IGridHandler GridHandler { get; set; }
-
-		public override void Initialize ()
-		{
-			base.Initialize ();
-			DataCell = new TextBoxCell (Widget.Generator);
-			Editable = false;
-		}
-
-		public string HeaderText
-		{
-			get { return Control.Header as string; }
-			set { Control.Header = value;  }
-		}
-
-		public bool Resizable
-		{
-			get { return Control.CanUserResize; }
-			set { Control.CanUserResize = value; }
-		}
-
-		public bool Sortable
-		{
-			get { return Control.CanUserSort; }
-			set { Control.CanUserSort = value; }
-		}
-
-		public bool AutoSize
-		{
-			get { return Control.Width.IsAuto; }
-			set { Control.Width = value ? new swc.DataGridLength(1, swc.DataGridLengthUnitType.Auto) : new swc.DataGridLength(100); }
-		}
-
-		public int Width
-		{
-			get
-			{
-				return (int)Control.Width.Value;
-			}
-			set
-			{
-				Control.Width = new swc.DataGridLength (value);
-			}
-		}
-
-		void CopyValues (Cell oldCell)
-		{
-			if (oldCell == null) return;
-			var handler = (ICellHandler)oldCell.Handler;
-			var oldControl = handler.Control;
-			Control.Header = oldControl.Header;
-			Control.CanUserResize = oldControl.CanUserResize;
-			Control.CanUserSort = oldControl.CanUserSort;
-			Control.Width = oldControl.Width;
-			Control.MinWidth = oldControl.MinWidth;
-			Control.MaxWidth = oldControl.MaxWidth;
-			Control.Visibility = oldControl.Visibility;
-			Control.IsReadOnly = oldControl.IsReadOnly;
-		}
-
-		public Cell DataCell
-		{
-			get { return dataCell; }
-			set
-			{
-				var oldCell = dataCell;
-				dataCell = value;
-				var cellHandler = (ICellHandler)dataCell.Handler;
-				cellHandler.ContainerHandler = this;
-				Control = cellHandler.Control;
-				CopyValues (oldCell);
-			}
-		}
-
-		public bool Editable
-		{
-			get { return !Control.IsReadOnly; }
-			set { Control.IsReadOnly = !value; }
-		}
-
-		public bool Visible
-		{
-			get { return Control.Visibility == sw.Visibility.Visible; }
-			set { Control.Visibility = (value) ? sw.Visibility.Visible : sw.Visibility.Hidden; }
-		}
-
-		public void Setup (IGridHandler gridHandler)
-		{
-			this.GridHandler = gridHandler;
-		}
-
-		public sw.FrameworkElement SetupCell (ICellHandler cell, sw.FrameworkElement defaultContent)
-		{
-			if (this.GridHandler != null)
-				return this.GridHandler.SetupCell (this, defaultContent);
-			else
-				return defaultContent;
-		}
-
-		public void FormatCell (ICellHandler cell, sw.FrameworkElement element, swc.DataGridCell gridcell, object dataItem)
-		{
-			if (this.GridHandler != null)
-				this.GridHandler.FormatCell (this, cell, element, gridcell, dataItem);
-		}
-
-		swc.DataGridColumn IGridColumnHandler.Control
-		{
-			get { return (swc.DataGridColumn)this.Control; }
-		}
-
-	}
-}
->>>>>>> 6b739447
+using System;
+using System.Collections.Generic;
+using System.Linq;
+using System.Text;
+using swc = System.Windows.Controls;
+using sw = System.Windows;
+using Eto.Forms;
+
+namespace Eto.Platform.Wpf.Forms.Controls
+{
+	public interface IGridHandler
+	{
+		sw.FrameworkElement SetupCell (IGridColumnHandler column, sw.FrameworkElement defaultContent);
+		void FormatCell (IGridColumnHandler column, ICellHandler cell, sw.FrameworkElement element, swc.DataGridCell gridcell, object dataItem);
+	}
+
+	public interface IGridColumnHandler : IGridColumn
+	{
+		swc.DataGridColumn Control { get; }
+	}
+
+
+	public class GridColumnHandler : WidgetHandler<swc.DataGridColumn, GridColumn>, IGridColumnHandler, ICellContainerHandler
+	{
+		Cell dataCell;
+
+		public IGridHandler GridHandler { get; set; }
+
+		public override void Initialize ()
+		{
+			base.Initialize ();
+			DataCell = new TextBoxCell (Widget.Generator);
+			Editable = false;
+		}
+
+		public string HeaderText
+		{
+			get { return Control.Header as string; }
+			set { Control.Header = value;  }
+		}
+
+		public bool Resizable
+		{
+			get { return Control.CanUserResize; }
+			set { Control.CanUserResize = value; }
+		}
+
+		public bool Sortable
+		{
+			get { return Control.CanUserSort; }
+			set { Control.CanUserSort = value; }
+		}
+
+		public bool AutoSize
+		{
+			get { return Control.Width.IsAuto; }
+			set { Control.Width = value ? new swc.DataGridLength(1, swc.DataGridLengthUnitType.Auto) : new swc.DataGridLength(100); }
+		}
+
+		public int Width
+		{
+			get
+			{
+				return (int)Control.Width.Value;
+			}
+			set
+			{
+				Control.Width = new swc.DataGridLength (value);
+			}
+		}
+
+		void CopyValues (Cell oldCell)
+		{
+			if (oldCell == null) return;
+			var handler = (ICellHandler)oldCell.Handler;
+			var oldControl = handler.Control;
+			Control.Header = oldControl.Header;
+			Control.CanUserResize = oldControl.CanUserResize;
+			Control.CanUserSort = oldControl.CanUserSort;
+			Control.Width = oldControl.Width;
+			Control.MinWidth = oldControl.MinWidth;
+			Control.MaxWidth = oldControl.MaxWidth;
+			Control.Visibility = oldControl.Visibility;
+			Control.IsReadOnly = oldControl.IsReadOnly;
+		}
+
+		public Cell DataCell
+		{
+			get { return dataCell; }
+			set
+			{
+				var oldCell = dataCell;
+				dataCell = value;
+				var cellHandler = (ICellHandler)dataCell.Handler;
+				cellHandler.ContainerHandler = this;
+				Control = cellHandler.Control;
+				CopyValues (oldCell);
+			}
+		}
+
+		public bool Editable
+		{
+			get { return !Control.IsReadOnly; }
+			set { Control.IsReadOnly = !value; }
+		}
+
+		public bool Visible
+		{
+			get { return Control.Visibility == sw.Visibility.Visible; }
+			set { Control.Visibility = (value) ? sw.Visibility.Visible : sw.Visibility.Hidden; }
+		}
+
+		public void Setup (IGridHandler gridHandler)
+		{
+			this.GridHandler = gridHandler;
+		}
+
+		public sw.FrameworkElement SetupCell (ICellHandler cell, sw.FrameworkElement defaultContent)
+		{
+			if (this.GridHandler != null)
+				return this.GridHandler.SetupCell (this, defaultContent);
+			else
+				return defaultContent;
+		}
+
+		public void FormatCell (ICellHandler cell, sw.FrameworkElement element, swc.DataGridCell gridcell, object dataItem)
+		{
+			if (this.GridHandler != null)
+				this.GridHandler.FormatCell (this, cell, element, gridcell, dataItem);
+		}
+
+		swc.DataGridColumn IGridColumnHandler.Control
+		{
+			get { return (swc.DataGridColumn)this.Control; }
+		}
+
+	}
+}