--- conflicted
+++ resolved
@@ -1,681 +1,341 @@
-<<<<<<< HEAD
-﻿using System;
-using System.Collections.Generic;
-using System.Linq;
-using System.Text;
-using sw = System.Windows;
-using swc = System.Windows.Controls;
-using swm = System.Windows.Media;
-using swi = System.Windows.Input;
-using Eto.Forms;
-using System.Collections;
-using System.Collections.ObjectModel;
-using Eto.Platform.Wpf.Forms.Menu;
-using Eto.Drawing;
-using Eto.Platform.Wpf.Drawing;
-
-namespace Eto.Platform.Wpf.Forms.Controls
-{
-	public abstract class GridHandler<C, W> : WpfControl<C, W>, IGrid, IGridHandler
-		where C: swc.DataGrid
-		where W: Grid
-	{
-		ContextMenu contextMenu;
-		bool hasFocus;
-		protected bool SkipSelectionChanged { get; set; }
-		protected swc.DataGridColumn CurrentColumn { get; set; }
-
-		public GridHandler ()
-		{
-			Control = (C)new swc.DataGrid {
-				HeadersVisibility = swc.DataGridHeadersVisibility.Column,
-				AutoGenerateColumns = false,
-				CanUserAddRows = false,
-				RowHeaderWidth = 0,
-				SelectionMode = swc.DataGridSelectionMode.Single
-			};
-		}
-
-		protected ColumnCollection Columns { get; private set; }
-
-		protected abstract IGridItem GetItemAtRow (int row);
-
-		public override void AttachEvent (string handler)
-		{
-			switch (handler) {
-			case Grid.ColumnHeaderClickEvent:
-				Control.Sorting += (sender, e) => {
-					var column = Widget.Columns.First (r => object.ReferenceEquals (r.ControlObject, e.Column));
-					Widget.OnColumnHeaderClick(new GridColumnEventArgs(column));
-					e.Handled = true;
-				};
-				break;
-			case Grid.BeginCellEditEvent:
-				Control.PreparingCellForEdit += (sender, e) => {
-					var row = e.Row.GetIndex ();
-					var item = GetItemAtRow (row);
-					var gridColumn = Widget.Columns[e.Column.DisplayIndex];
-					Widget.OnBeginCellEdit (new GridViewCellArgs (gridColumn, row, e.Column.DisplayIndex, item));
-				};
-				break;
-			case Grid.EndCellEditEvent:
-				Control.CellEditEnding += (sender, e) => {
-					var row = e.Row.GetIndex ();
-					var item = GetItemAtRow(row);
-					var gridColumn = Widget.Columns[e.Column.DisplayIndex];
-					Widget.OnEndCellEdit (new GridViewCellArgs (gridColumn, row, e.Column.DisplayIndex, item));
-				};
-				break;
-			case Grid.SelectionChangedEvent:
-				Control.SelectedCellsChanged += (sender, e) => {
-					if (!SkipSelectionChanged)
-						Widget.OnSelectionChanged (EventArgs.Empty);
-				};
-				break;
-			case Grid.CellFormattingEvent:
-				// handled by FormatCell method
-				break;
-			default:
-				base.AttachEvent (handler);
-				break;
-			}
-		}
-
-		public bool ShowHeader
-		{
-			get { return Control.HeadersVisibility.HasFlag(swc.DataGridHeadersVisibility.Column); }
-			set
-			{
-				Control.HeadersVisibility = value ? swc.DataGridHeadersVisibility.Column : swc.DataGridHeadersVisibility.None;
-			}
-		}
-
-		public bool AllowColumnReordering
-		{
-			get { return Control.CanUserReorderColumns; }
-			set { Control.CanUserReorderColumns = value; }
-		}
-
-		public override void Initialize ()
-		{
-			base.Initialize ();
-			Columns = new ColumnCollection { Handler = this };
-			Columns.Register (Widget.Columns);
-		}
-
-		protected class ColumnCollection : EnumerableChangedHandler<GridColumn, GridColumnCollection>
-		{
-			public GridHandler<C,W> Handler { get; set; }
-
-			public override void AddItem (GridColumn item)
-			{
-				var colhandler = (GridColumnHandler)item.Handler;
-				colhandler.GridHandler = Handler;
-				Handler.Control.Columns.Add (colhandler.Control);
-			}
-
-			public override void InsertItem (int index, GridColumn item)
-			{
-				var colhandler = (GridColumnHandler)item.Handler;
-				colhandler.GridHandler = Handler;
-				Handler.Control.Columns.Insert (index, colhandler.Control);
-			}
-
-			public override void RemoveItem (int index)
-			{
-				Handler.Control.Columns.RemoveAt (index);
-			}
-
-			public override void RemoveAllItems ()
-			{
-				Handler.Control.Columns.Clear ();
-			}
-		}
-
-		public ContextMenu ContextMenu
-		{
-			get { return contextMenu; }
-			set
-			{
-				contextMenu = value;
-				if (contextMenu != null)
-					Control.ContextMenu = ((ContextMenuHandler)contextMenu.Handler).Control;
-				else
-					Control.ContextMenu = null;
-			}
-		}
-
-
-		public bool AllowMultipleSelection
-		{
-			get { return Control.SelectionMode == swc.DataGridSelectionMode.Extended; }
-			set { Control.SelectionMode = value ? swc.DataGridSelectionMode.Extended : swc.DataGridSelectionMode.Single; }
-		}
-
-		public IEnumerable<int> SelectedRows
-		{
-			get
-			{
-				var list = Control.ItemsSource as IList;
-				if (list != null) {
-					foreach (var item in Control.SelectedItems.OfType<IGridItem> ()) {
-						yield return list.IndexOf (item);
-					}
-				}
-			}
-		}
-
-		public int RowHeight
-		{
-			get { return (int)Control.RowHeight; }
-			set { Control.RowHeight = value; }
-		}
-
-		public void SelectAll ()
-		{
-			Control.SelectAll ();
-		}
-
-		public void SelectRow (int row)
-		{
-			var list = Control.ItemsSource as IList;
-			if (list != null) {
-				if (this.AllowMultipleSelection)
-					Control.SelectedItems.Add (list[row]);
-				else
-				{
-					SaveColumnFocus ();
-					Control.SelectedIndex = row;
-					RestoreColumnFocus ();
-				}
-			}
-		}
-
-		public void UnselectRow (int row)
-		{
-			var list = Control.ItemsSource as IList;
-			if (list != null) {
-				if (this.AllowMultipleSelection)
-					Control.SelectedItems.Remove (list[row]);
-				else
-					Control.UnselectAll ();
-			}
-		}
-
-		public void UnselectAll ()
-		{
-			Control.UnselectAll ();
-		}
-
-		public virtual System.Windows.FrameworkElement SetupCell (IGridColumnHandler column, System.Windows.FrameworkElement defaultContent)
-		{
-			return defaultContent;
-		}
-
-		class FormatEventArgs : GridCellFormatEventArgs
-		{
-			public sw.FrameworkElement Element { get; private set; }
-
-			public swc.DataGridCell Cell { get; private set; }
-			Font font;
-
-			public FormatEventArgs (GridColumn column, swc.DataGridCell gridcell, object item, int row, sw.FrameworkElement element)
-				: base(column, item, row)
-			{
-				this.Element = element;
-				this.Cell = gridcell;
-			}
-
-			public override Eto.Drawing.Font Font
-			{
-				get { return font; }
-				set
-				{
-					font = value;
-					FontHandler.Apply (Cell, font);
-				}
-			}
-
-			public override Eto.Drawing.Color BackgroundColor
-			{
-				get
-				{
-					var brush = Cell.Background as swm.SolidColorBrush;
-					if (brush != null) return Generator.Convert (brush.Color);
-					else return Colors.White;
-				}
-				set
-				{
-					Cell.Background = new swm.SolidColorBrush (Generator.Convert (value));
-				}
-			}
-
-			public override Eto.Drawing.Color ForegroundColor
-			{
-				get
-				{
-					var brush = Cell.Foreground as swm.SolidColorBrush;
-					if (brush != null) return Generator.Convert (brush.Color);
-					else return Colors.Black;
-				}
-				set
-				{
-					Cell.Foreground = new swm.SolidColorBrush (Generator.Convert (value));
-				}
-			}
-		}
-
-		public override bool HasFocus
-		{
-			get
-			{
-				if (Widget.ParentWindow != null)
-					return Control.HasFocus((sw.DependencyObject)Widget.ParentWindow.ControlObject);
-				else
-					return base.HasFocus;
-			}
-		}
-
-		public override void Focus ()
-		{
-			SaveColumnFocus ();
-			base.Focus ();
-			RestoreColumnFocus ();
-		}
-
-		public override void Invalidate ()
-		{
-			SaveColumnFocus ();
-			Control.Items.Refresh ();
-			RestoreColumnFocus ();
-			base.Invalidate ();
-		}
-
-		public override void Invalidate (Rectangle rect)
-		{
-			SaveColumnFocus ();
-			Control.Items.Refresh ();
-			RestoreColumnFocus ();
-			base.Invalidate (rect);
-		}
-
-		public virtual void FormatCell (IGridColumnHandler column, ICellHandler cell, sw.FrameworkElement element, swc.DataGridCell gridcell, object dataItem)
-		{
-			if (IsEventHandled (Grid.CellFormattingEvent)) {
-				var row = Control.Items.IndexOf (dataItem);
-				Widget.OnCellFormatting (new FormatEventArgs (column.Widget as GridColumn, gridcell, dataItem, row, element));
-			}
-		}
-
-		protected void SaveColumnFocus ()
-		{
-			CurrentColumn = Control.CurrentColumn;
-		}
-
-		protected void RestoreColumnFocus ()
-		{
-			Control.CurrentColumn = null;
-			Control.CurrentCell = new swc.DataGridCellInfo (Control.SelectedItem, CurrentColumn ?? Control.CurrentColumn ?? Control.Columns[0]);
-			CurrentColumn = null;
-		}
-
-		protected void SaveFocus ()
-		{
-			SaveColumnFocus ();
-			hasFocus = this.HasFocus;
-		}
-
-		protected void RestoreFocus ()
-		{
-			if (hasFocus)
-			{
-				this.Focus ();
-				RestoreColumnFocus ();
-			}
-		}
-
-	}
-}
-=======
-﻿using System;
-using System.Collections.Generic;
-using System.Linq;
-using System.Text;
-using sw = System.Windows;
-using swc = System.Windows.Controls;
-using swm = System.Windows.Media;
-using swi = System.Windows.Input;
-using Eto.Forms;
-using System.Collections;
-using System.Collections.ObjectModel;
-using Eto.Platform.Wpf.Forms.Menu;
-using Eto.Drawing;
-using Eto.Platform.Wpf.Drawing;
-
-namespace Eto.Platform.Wpf.Forms.Controls
-{
-	public abstract class GridHandler<C, W> : WpfControl<C, W>, IGrid, IGridHandler
-		where C: swc.DataGrid
-		where W: Grid
-	{
-		ContextMenu contextMenu;
-		bool hasFocus;
-		protected bool SkipSelectionChanged { get; set; }
-		protected swc.DataGridColumn CurrentColumn { get; set; }
-
-		public GridHandler ()
-		{
-			Control = (C)new swc.DataGrid {
-				HeadersVisibility = swc.DataGridHeadersVisibility.Column,
-				AutoGenerateColumns = false,
-				CanUserAddRows = false,
-				RowHeaderWidth = 0,
-				SelectionMode = swc.DataGridSelectionMode.Single
-			};
-		}
-
-		protected ColumnCollection Columns { get; private set; }
-
-		protected abstract IGridItem GetItemAtRow (int row);
-
-		public override void AttachEvent (string handler)
-		{
-			switch (handler) {
-			case Grid.ColumnHeaderClickEvent:
-				Control.Sorting += (sender, e) => {
-					var column = Widget.Columns.First (r => object.ReferenceEquals (r.ControlObject, e.Column));
-					Widget.OnColumnHeaderClick(new GridColumnEventArgs(column));
-					e.Handled = true;
-				};
-				break;
-			case Grid.BeginCellEditEvent:
-				Control.PreparingCellForEdit += (sender, e) => {
-					var row = e.Row.GetIndex ();
-					var item = GetItemAtRow (row);
-					var gridColumn = Widget.Columns[e.Column.DisplayIndex];
-					Widget.OnBeginCellEdit (new GridViewCellArgs (gridColumn, row, e.Column.DisplayIndex, item));
-				};
-				break;
-			case Grid.EndCellEditEvent:
-				Control.CellEditEnding += (sender, e) => {
-					var row = e.Row.GetIndex ();
-					var item = GetItemAtRow(row);
-					var gridColumn = Widget.Columns[e.Column.DisplayIndex];
-					Widget.OnEndCellEdit (new GridViewCellArgs (gridColumn, row, e.Column.DisplayIndex, item));
-				};
-				break;
-			case Grid.SelectionChangedEvent:
-				Control.SelectedCellsChanged += (sender, e) => {
-					if (!SkipSelectionChanged)
-						Widget.OnSelectionChanged (EventArgs.Empty);
-				};
-				break;
-			case Grid.CellFormattingEvent:
-				// handled by FormatCell method
-				break;
-			default:
-				base.AttachEvent (handler);
-				break;
-			}
-		}
-
-		public bool ShowHeader
-		{
-			get { return Control.HeadersVisibility.HasFlag(swc.DataGridHeadersVisibility.Column); }
-			set
-			{
-				Control.HeadersVisibility = value ? swc.DataGridHeadersVisibility.Column : swc.DataGridHeadersVisibility.None;
-			}
-		}
-
-		public bool AllowColumnReordering
-		{
-			get { return Control.CanUserReorderColumns; }
-			set { Control.CanUserReorderColumns = value; }
-		}
-
-		public override void Initialize ()
-		{
-			base.Initialize ();
-			Columns = new ColumnCollection { Handler = this };
-			Columns.Register (Widget.Columns);
-		}
-
-		protected class ColumnCollection : EnumerableChangedHandler<GridColumn, GridColumnCollection>
-		{
-			public GridHandler<C,W> Handler { get; set; }
-
-			public override void AddItem (GridColumn item)
-			{
-				var colhandler = (GridColumnHandler)item.Handler;
-				colhandler.GridHandler = Handler;
-				Handler.Control.Columns.Add (colhandler.Control);
-			}
-
-			public override void InsertItem (int index, GridColumn item)
-			{
-				var colhandler = (GridColumnHandler)item.Handler;
-				colhandler.GridHandler = Handler;
-				Handler.Control.Columns.Insert (index, colhandler.Control);
-			}
-
-			public override void RemoveItem (int index)
-			{
-				Handler.Control.Columns.RemoveAt (index);
-			}
-
-			public override void RemoveAllItems ()
-			{
-				Handler.Control.Columns.Clear ();
-			}
-		}
-
-		public ContextMenu ContextMenu
-		{
-			get { return contextMenu; }
-			set
-			{
-				contextMenu = value;
-				if (contextMenu != null)
-					Control.ContextMenu = ((ContextMenuHandler)contextMenu.Handler).Control;
-				else
-					Control.ContextMenu = null;
-			}
-		}
-
-
-		public bool AllowMultipleSelection
-		{
-			get { return Control.SelectionMode == swc.DataGridSelectionMode.Extended; }
-			set { Control.SelectionMode = value ? swc.DataGridSelectionMode.Extended : swc.DataGridSelectionMode.Single; }
-		}
-
-		public IEnumerable<int> SelectedRows
-		{
-			get
-			{
-				var list = Control.ItemsSource as IList;
-				if (list != null) {
-					foreach (var item in Control.SelectedItems.OfType<IGridItem> ()) {
-						yield return list.IndexOf (item);
-					}
-				}
-			}
-		}
-
-		public int RowHeight
-		{
-			get { return (int)Control.RowHeight; }
-			set { Control.RowHeight = value; }
-		}
-
-		public void SelectAll ()
-		{
-			Control.SelectAll ();
-		}
-
-		public void SelectRow (int row)
-		{
-			var list = Control.ItemsSource as IList;
-			if (list != null) {
-				if (this.AllowMultipleSelection)
-					Control.SelectedItems.Add (list[row]);
-				else
-				{
-					SaveColumnFocus ();
-					Control.SelectedIndex = row;
-					RestoreColumnFocus ();
-				}
-			}
-		}
-
-		public void UnselectRow (int row)
-		{
-			var list = Control.ItemsSource as IList;
-			if (list != null) {
-				if (this.AllowMultipleSelection)
-					Control.SelectedItems.Remove (list[row]);
-				else
-					Control.UnselectAll ();
-			}
-		}
-
-		public void UnselectAll ()
-		{
-			Control.UnselectAll ();
-		}
-
-		public virtual System.Windows.FrameworkElement SetupCell (IGridColumnHandler column, System.Windows.FrameworkElement defaultContent)
-		{
-			return defaultContent;
-		}
-
-		class FormatEventArgs : GridCellFormatEventArgs
-		{
-			public sw.FrameworkElement Element { get; private set; }
-
-			public swc.DataGridCell Cell { get; private set; }
-			Font font;
-
-			public FormatEventArgs (GridColumn column, swc.DataGridCell gridcell, object item, int row, sw.FrameworkElement element)
-				: base(column, item, row)
-			{
-				this.Element = element;
-				this.Cell = gridcell;
-			}
-
-			public override Eto.Drawing.Font Font
-			{
-				get {
-					if (font == null)
-						font = new Font (Column.Generator, new FontHandler (Column.Generator, Cell));
-					return font;
-				}
-				set
-				{
-					font = value;
-					FontHandler.Apply (Cell, font);
-				}
-			}
-
-			public override Eto.Drawing.Color BackgroundColor
-			{
-				get
-				{
-					var brush = Cell.Background as swm.SolidColorBrush;
-					if (brush != null) return brush.Color.ToEto ();
-					else return Colors.White;
-				}
-				set
-				{
-					Cell.Background = new swm.SolidColorBrush (value.ToWpf ());
-				}
-			}
-
-			public override Eto.Drawing.Color ForegroundColor
-			{
-				get
-				{
-					var brush = Cell.Foreground as swm.SolidColorBrush;
-					if (brush != null) return brush.Color.ToEto ();
-					else return Colors.Black;
-				}
-				set
-				{
-					Cell.Foreground = new swm.SolidColorBrush (value.ToWpf ());
-				}
-			}
-		}
-
-		public override bool HasFocus
-		{
-			get
-			{
-				if (Widget.ParentWindow != null)
-					return Control.HasFocus((sw.DependencyObject)Widget.ParentWindow.ControlObject);
-				else
-					return base.HasFocus;
-			}
-		}
-
-		public override void Focus ()
-		{
-			SaveColumnFocus ();
-			base.Focus ();
-			RestoreColumnFocus ();
-		}
-
-		public override void Invalidate ()
-		{
-			SaveColumnFocus ();
-			Control.Items.Refresh ();
-			RestoreColumnFocus ();
-			base.Invalidate ();
-		}
-
-		public override void Invalidate (Rectangle rect)
-		{
-			SaveColumnFocus ();
-			Control.Items.Refresh ();
-			RestoreColumnFocus ();
-			base.Invalidate (rect);
-		}
-
-		public virtual void FormatCell (IGridColumnHandler column, ICellHandler cell, sw.FrameworkElement element, swc.DataGridCell gridcell, object dataItem)
-		{
-			if (IsEventHandled (Grid.CellFormattingEvent)) {
-				var row = Control.Items.IndexOf (dataItem);
-				Widget.OnCellFormatting (new FormatEventArgs (column.Widget as GridColumn, gridcell, dataItem, row, element));
-			}
-		}
-
-		protected void SaveColumnFocus ()
-		{
-			CurrentColumn = Control.CurrentColumn;
-		}
-
-		protected void RestoreColumnFocus ()
-		{
-			Control.CurrentColumn = null;
-			Control.CurrentCell = new swc.DataGridCellInfo (Control.SelectedItem, CurrentColumn ?? Control.CurrentColumn ?? Control.Columns[0]);
-			CurrentColumn = null;
-		}
-
-		protected void SaveFocus ()
-		{
-			SaveColumnFocus ();
-			hasFocus = this.HasFocus;
-		}
-
-		protected void RestoreFocus ()
-		{
-			if (hasFocus)
-			{
-				this.Focus ();
-				RestoreColumnFocus ();
-			}
-		}
-
-	}
-}
->>>>>>> cff29a2c
+﻿using System;
+using System.Collections.Generic;
+using System.Linq;
+using System.Text;
+using sw = System.Windows;
+using swc = System.Windows.Controls;
+using swm = System.Windows.Media;
+using swi = System.Windows.Input;
+using Eto.Forms;
+using System.Collections;
+using System.Collections.ObjectModel;
+using Eto.Platform.Wpf.Forms.Menu;
+using Eto.Drawing;
+using Eto.Platform.Wpf.Drawing;
+
+namespace Eto.Platform.Wpf.Forms.Controls
+{
+	public abstract class GridHandler<C, W> : WpfControl<C, W>, IGrid, IGridHandler
+		where C: swc.DataGrid
+		where W: Grid
+	{
+		ContextMenu contextMenu;
+		bool hasFocus;
+		protected bool SkipSelectionChanged { get; set; }
+		protected swc.DataGridColumn CurrentColumn { get; set; }
+
+		public GridHandler ()
+		{
+			Control = (C)new swc.DataGrid {
+				HeadersVisibility = swc.DataGridHeadersVisibility.Column,
+				AutoGenerateColumns = false,
+				CanUserAddRows = false,
+				RowHeaderWidth = 0,
+				SelectionMode = swc.DataGridSelectionMode.Single
+			};
+		}
+
+		protected ColumnCollection Columns { get; private set; }
+
+		protected abstract IGridItem GetItemAtRow (int row);
+
+		public override void AttachEvent (string handler)
+		{
+			switch (handler) {
+			case Grid.ColumnHeaderClickEvent:
+				Control.Sorting += (sender, e) => {
+					var column = Widget.Columns.First (r => object.ReferenceEquals (r.ControlObject, e.Column));
+					Widget.OnColumnHeaderClick(new GridColumnEventArgs(column));
+					e.Handled = true;
+				};
+				break;
+			case Grid.BeginCellEditEvent:
+				Control.PreparingCellForEdit += (sender, e) => {
+					var row = e.Row.GetIndex ();
+					var item = GetItemAtRow (row);
+					var gridColumn = Widget.Columns[e.Column.DisplayIndex];
+					Widget.OnBeginCellEdit (new GridViewCellArgs (gridColumn, row, e.Column.DisplayIndex, item));
+				};
+				break;
+			case Grid.EndCellEditEvent:
+				Control.CellEditEnding += (sender, e) => {
+					var row = e.Row.GetIndex ();
+					var item = GetItemAtRow(row);
+					var gridColumn = Widget.Columns[e.Column.DisplayIndex];
+					Widget.OnEndCellEdit (new GridViewCellArgs (gridColumn, row, e.Column.DisplayIndex, item));
+				};
+				break;
+			case Grid.SelectionChangedEvent:
+				Control.SelectedCellsChanged += (sender, e) => {
+					if (!SkipSelectionChanged)
+						Widget.OnSelectionChanged (EventArgs.Empty);
+				};
+				break;
+			case Grid.CellFormattingEvent:
+				// handled by FormatCell method
+				break;
+			default:
+				base.AttachEvent (handler);
+				break;
+			}
+		}
+
+		public bool ShowHeader
+		{
+			get { return Control.HeadersVisibility.HasFlag(swc.DataGridHeadersVisibility.Column); }
+			set
+			{
+				Control.HeadersVisibility = value ? swc.DataGridHeadersVisibility.Column : swc.DataGridHeadersVisibility.None;
+			}
+		}
+
+		public bool AllowColumnReordering
+		{
+			get { return Control.CanUserReorderColumns; }
+			set { Control.CanUserReorderColumns = value; }
+		}
+
+		public override void Initialize ()
+		{
+			base.Initialize ();
+			Columns = new ColumnCollection { Handler = this };
+			Columns.Register (Widget.Columns);
+		}
+
+		protected class ColumnCollection : EnumerableChangedHandler<GridColumn, GridColumnCollection>
+		{
+			public GridHandler<C,W> Handler { get; set; }
+
+			public override void AddItem (GridColumn item)
+			{
+				var colhandler = (GridColumnHandler)item.Handler;
+				colhandler.GridHandler = Handler;
+				Handler.Control.Columns.Add (colhandler.Control);
+			}
+
+			public override void InsertItem (int index, GridColumn item)
+			{
+				var colhandler = (GridColumnHandler)item.Handler;
+				colhandler.GridHandler = Handler;
+				Handler.Control.Columns.Insert (index, colhandler.Control);
+			}
+
+			public override void RemoveItem (int index)
+			{
+				Handler.Control.Columns.RemoveAt (index);
+			}
+
+			public override void RemoveAllItems ()
+			{
+				Handler.Control.Columns.Clear ();
+			}
+		}
+
+		public ContextMenu ContextMenu
+		{
+			get { return contextMenu; }
+			set
+			{
+				contextMenu = value;
+				if (contextMenu != null)
+					Control.ContextMenu = ((ContextMenuHandler)contextMenu.Handler).Control;
+				else
+					Control.ContextMenu = null;
+			}
+		}
+
+
+		public bool AllowMultipleSelection
+		{
+			get { return Control.SelectionMode == swc.DataGridSelectionMode.Extended; }
+			set { Control.SelectionMode = value ? swc.DataGridSelectionMode.Extended : swc.DataGridSelectionMode.Single; }
+		}
+
+		public IEnumerable<int> SelectedRows
+		{
+			get
+			{
+				var list = Control.ItemsSource as IList;
+				if (list != null) {
+					foreach (var item in Control.SelectedItems.OfType<IGridItem> ()) {
+						yield return list.IndexOf (item);
+					}
+				}
+			}
+		}
+
+		public int RowHeight
+		{
+			get { return (int)Control.RowHeight; }
+			set { Control.RowHeight = value; }
+		}
+
+		public void SelectAll ()
+		{
+			Control.SelectAll ();
+		}
+
+		public void SelectRow (int row)
+		{
+			var list = Control.ItemsSource as IList;
+			if (list != null) {
+				if (this.AllowMultipleSelection)
+					Control.SelectedItems.Add (list[row]);
+				else
+				{
+					SaveColumnFocus ();
+					Control.SelectedIndex = row;
+					RestoreColumnFocus ();
+				}
+			}
+		}
+
+		public void UnselectRow (int row)
+		{
+			var list = Control.ItemsSource as IList;
+			if (list != null) {
+				if (this.AllowMultipleSelection)
+					Control.SelectedItems.Remove (list[row]);
+				else
+					Control.UnselectAll ();
+			}
+		}
+
+		public void UnselectAll ()
+		{
+			Control.UnselectAll ();
+		}
+
+		public virtual System.Windows.FrameworkElement SetupCell (IGridColumnHandler column, System.Windows.FrameworkElement defaultContent)
+		{
+			return defaultContent;
+		}
+
+		class FormatEventArgs : GridCellFormatEventArgs
+		{
+			public sw.FrameworkElement Element { get; private set; }
+
+			public swc.DataGridCell Cell { get; private set; }
+			Font font;
+
+			public FormatEventArgs (GridColumn column, swc.DataGridCell gridcell, object item, int row, sw.FrameworkElement element)
+				: base(column, item, row)
+			{
+				this.Element = element;
+				this.Cell = gridcell;
+			}
+
+			public override Eto.Drawing.Font Font
+			{
+				get {
+					if (font == null)
+						font = new Font (Column.Generator, new FontHandler (Column.Generator, Cell));
+					return font;
+				}
+				set
+				{
+					font = value;
+					FontHandler.Apply (Cell, font);
+				}
+			}
+
+			public override Eto.Drawing.Color BackgroundColor
+			{
+				get
+				{
+					var brush = Cell.Background as swm.SolidColorBrush;
+					if (brush != null) return brush.Color.ToEto ();
+					else return Colors.White;
+				}
+				set
+				{
+					Cell.Background = new swm.SolidColorBrush (value.ToWpf ());
+				}
+			}
+
+			public override Eto.Drawing.Color ForegroundColor
+			{
+				get
+				{
+					var brush = Cell.Foreground as swm.SolidColorBrush;
+					if (brush != null) return brush.Color.ToEto ();
+					else return Colors.Black;
+				}
+				set
+				{
+					Cell.Foreground = new swm.SolidColorBrush (value.ToWpf ());
+				}
+			}
+		}
+
+		public override bool HasFocus
+		{
+			get
+			{
+				if (Widget.ParentWindow != null)
+					return Control.HasFocus((sw.DependencyObject)Widget.ParentWindow.ControlObject);
+				else
+					return base.HasFocus;
+			}
+		}
+
+		public override void Focus ()
+		{
+			SaveColumnFocus ();
+			base.Focus ();
+			RestoreColumnFocus ();
+		}
+
+		public override void Invalidate ()
+		{
+			SaveColumnFocus ();
+			Control.Items.Refresh ();
+			RestoreColumnFocus ();
+			base.Invalidate ();
+		}
+
+		public override void Invalidate (Rectangle rect)
+		{
+			SaveColumnFocus ();
+			Control.Items.Refresh ();
+			RestoreColumnFocus ();
+			base.Invalidate (rect);
+		}
+
+		public virtual void FormatCell (IGridColumnHandler column, ICellHandler cell, sw.FrameworkElement element, swc.DataGridCell gridcell, object dataItem)
+		{
+			if (IsEventHandled (Grid.CellFormattingEvent)) {
+				var row = Control.Items.IndexOf (dataItem);
+				Widget.OnCellFormatting (new FormatEventArgs (column.Widget as GridColumn, gridcell, dataItem, row, element));
+			}
+		}
+
+		protected void SaveColumnFocus ()
+		{
+			CurrentColumn = Control.CurrentColumn;
+		}
+
+		protected void RestoreColumnFocus ()
+		{
+			Control.CurrentColumn = null;
+			Control.CurrentCell = new swc.DataGridCellInfo (Control.SelectedItem, CurrentColumn ?? Control.CurrentColumn ?? Control.Columns[0]);
+			CurrentColumn = null;
+		}
+
+		protected void SaveFocus ()
+		{
+			SaveColumnFocus ();
+			hasFocus = this.HasFocus;
+		}
+
+		protected void RestoreFocus ()
+		{
+			if (hasFocus)
+			{
+				this.Focus ();
+				RestoreColumnFocus ();
+			}
+		}
+
+	}
+}