<<<<<<< HEAD
using System;
using Eto;
using System.Reflection;
using System.IO;

namespace Eto.Platform.Wpf
{
	public class EtoEnvironmentHandler : IEtoEnvironment
	{
		
		Environment.SpecialFolder Convert (EtoSpecialFolder folder)
		{
			switch (folder) {
			case EtoSpecialFolder.ApplicationSettings:
				return Environment.SpecialFolder.ApplicationData;
			case EtoSpecialFolder.Documents:
				return Environment.SpecialFolder.MyDocuments;
			default:
				throw new NotSupportedException ();
			}

		}

		public string GetFolderPath (EtoSpecialFolder folder)
		{
			switch (folder) {
			case EtoSpecialFolder.ApplicationResources:
				return Path.GetDirectoryName(Assembly.GetEntryAssembly ().Location);
			default:
				return Environment.GetFolderPath (Convert (folder));
			}
		}
		
		public void Initialize ()
		{
		}

		public Widget Widget { get; set; }
	}
}

=======
using System;
using Eto;
using System.Reflection;
using System.IO;

namespace Eto.Platform.Wpf
{
	public class EtoEnvironmentHandler : WidgetHandler<Widget>, IEtoEnvironment
	{
		
		Environment.SpecialFolder Convert (EtoSpecialFolder folder)
		{
			switch (folder) {
			case EtoSpecialFolder.ApplicationSettings:
				return Environment.SpecialFolder.ApplicationData;
			case EtoSpecialFolder.Documents:
				return Environment.SpecialFolder.MyDocuments;
			default:
				throw new NotSupportedException ();
			}

		}

		public string GetFolderPath (EtoSpecialFolder folder)
		{
			switch (folder) {
			case EtoSpecialFolder.ApplicationResources:
				return Path.GetDirectoryName(Assembly.GetEntryAssembly ().Location);
			default:
				return Environment.GetFolderPath (Convert (folder));
			}
		}
	}
}
>>>>>>> cff29a2c
<|MERGE_RESOLUTION|>--- conflicted
+++ resolved
@@ -1,78 +1,35 @@
-<<<<<<< HEAD
-using System;
-using Eto;
-using System.Reflection;
-using System.IO;
-
-namespace Eto.Platform.Wpf
-{
-	public class EtoEnvironmentHandler : IEtoEnvironment
-	{
-		
-		Environment.SpecialFolder Convert (EtoSpecialFolder folder)
-		{
-			switch (folder) {
-			case EtoSpecialFolder.ApplicationSettings:
-				return Environment.SpecialFolder.ApplicationData;
-			case EtoSpecialFolder.Documents:
-				return Environment.SpecialFolder.MyDocuments;
-			default:
-				throw new NotSupportedException ();
-			}
-
-		}
-
-		public string GetFolderPath (EtoSpecialFolder folder)
-		{
-			switch (folder) {
-			case EtoSpecialFolder.ApplicationResources:
-				return Path.GetDirectoryName(Assembly.GetEntryAssembly ().Location);
-			default:
-				return Environment.GetFolderPath (Convert (folder));
-			}
-		}
-		
-		public void Initialize ()
-		{
-		}
-
-		public Widget Widget { get; set; }
-	}
-}
-
-=======
-using System;
-using Eto;
-using System.Reflection;
-using System.IO;
-
-namespace Eto.Platform.Wpf
-{
-	public class EtoEnvironmentHandler : WidgetHandler<Widget>, IEtoEnvironment
-	{
-		
-		Environment.SpecialFolder Convert (EtoSpecialFolder folder)
-		{
-			switch (folder) {
-			case EtoSpecialFolder.ApplicationSettings:
-				return Environment.SpecialFolder.ApplicationData;
-			case EtoSpecialFolder.Documents:
-				return Environment.SpecialFolder.MyDocuments;
-			default:
-				throw new NotSupportedException ();
-			}
-
-		}
-
-		public string GetFolderPath (EtoSpecialFolder folder)
-		{
-			switch (folder) {
-			case EtoSpecialFolder.ApplicationResources:
-				return Path.GetDirectoryName(Assembly.GetEntryAssembly ().Location);
-			default:
-				return Environment.GetFolderPath (Convert (folder));
-			}
-		}
-	}
-}
->>>>>>> cff29a2c
+using System;
+using Eto;
+using System.Reflection;
+using System.IO;
+
+namespace Eto.Platform.Wpf
+{
+	public class EtoEnvironmentHandler : WidgetHandler<Widget>, IEtoEnvironment
+	{
+		
+		Environment.SpecialFolder Convert (EtoSpecialFolder folder)
+		{
+			switch (folder) {
+			case EtoSpecialFolder.ApplicationSettings:
+				return Environment.SpecialFolder.ApplicationData;
+			case EtoSpecialFolder.Documents:
+				return Environment.SpecialFolder.MyDocuments;
+			default:
+				throw new NotSupportedException ();
+			}
+
+		}
+
+		public string GetFolderPath (EtoSpecialFolder folder)
+		{
+			switch (folder) {
+			case EtoSpecialFolder.ApplicationResources:
+				return Path.GetDirectoryName(Assembly.GetEntryAssembly ().Location);
+			default:
+				return Environment.GetFolderPath (Convert (folder));
+			}
+		}
+	}
+}
+