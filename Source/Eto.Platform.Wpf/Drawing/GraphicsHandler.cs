--- conflicted
+++ resolved
@@ -90,7 +90,6 @@
 			var brush = new swm.SolidColorBrush (color.ToWpf ());
 			Control.DrawRectangle (brush, null, new sw.Rect (x, y, width, height));
 			Control.Pop ();
-<<<<<<< HEAD
 		}
 
 		public void DrawEllipse (Color color, int x, int y, int width, int height)
@@ -107,24 +106,6 @@
 			Control.DrawEllipse (brush, null, new sw.Point (x + width / 2.0, y + height / 2.0), width / 2.0, height / 2.0);
 			Control.Pop ();
 		}
-=======
-		}
-
-		public void DrawEllipse (Color color, int x, int y, int width, int height)
-		{
-			var pen = GetPen (color);
-			double t = pen.Thickness / 2;
-			Control.DrawEllipse (null, pen, new sw.Point(x + width / 2.0, y + height / 2.0), width / 2.0, height / 2.0);
-		}
-
-		public void FillEllipse (Color color, int x, int y, int width, int height)
-		{
-			PushGuideLines (x, y, width, height);
-			var brush = new swm.SolidColorBrush (Generator.Convert (color));
-			Control.DrawEllipse (brush, null, new sw.Point (x + width / 2.0, y + height / 2.0), width / 2.0, height / 2.0);
-			Control.Pop ();
-		}
->>>>>>> 9676a8cb
 
 		public void FillPath (Color color, GraphicsPath path)
 		{
@@ -183,13 +164,8 @@
 		public void DrawText (Font font, Color color, int x, int y, string text)
 		{
 			var fontHandler = font.Handler as FontHandler;
-<<<<<<< HEAD
 			var brush = new swm.SolidColorBrush(color.ToWpf ());
-			var formattedText = new swm.FormattedText (text, CultureInfo.CurrentUICulture, sw.FlowDirection.LeftToRight, fontHandler.Typeface, fontHandler.PixelSize, brush);
-=======
-			var brush = new swm.SolidColorBrush(Generator.Convert(color));
 			var formattedText = new swm.FormattedText (text, CultureInfo.CurrentUICulture, sw.FlowDirection.LeftToRight, fontHandler.WpfTypeface, fontHandler.PixelSize, brush);
->>>>>>> 9676a8cb
 			Control.DrawText (formattedText, new sw.Point (x, y));
 		}
 
@@ -197,6 +173,7 @@
 		{
 			var fontHandler = font.Handler as FontHandler;
 			var brush = new swm.SolidColorBrush (swm.Colors.White);
+
 			var formattedText = new swm.FormattedText (text, CultureInfo.CurrentUICulture, sw.FlowDirection.LeftToRight, fontHandler.WpfTypeface, fontHandler.PixelSize, brush);
 			return new SizeF ((float)formattedText.WidthIncludingTrailingWhitespace, (float)formattedText.Height);
 		}
@@ -244,7 +221,6 @@
 			{
 				swm.RenderOptions.SetEdgeMode (visual, value ? swm.EdgeMode.Unspecified : swm.EdgeMode.Aliased);
 			}
-<<<<<<< HEAD
 		}
 
 		public ImageInterpolation ImageInterpolation
@@ -254,17 +230,6 @@
 				imageInterpolation = value;
 				swm.RenderOptions.SetBitmapScalingMode (visual, value.ToWpf ());
 			}
-=======
-		}
-
-		public ImageInterpolation ImageInterpolation
-		{
-			get { return imageInterpolation; }
-			set {
-				imageInterpolation = value;
-				swm.RenderOptions.SetBitmapScalingMode (visual, Generator.Convert (value));
-			}
->>>>>>> 9676a8cb
 		}
 
 		protected override void Dispose (bool disposing)
