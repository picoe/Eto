--- conflicted
+++ resolved
@@ -1,11 +1,7 @@
 ﻿<?xml version="1.0" encoding="utf-8"?>
 <PackageManifest Version="2.0.0" xmlns="http://schemas.microsoft.com/developer/vsx-schema/2011" xmlns:d="http://schemas.microsoft.com/developer/vsx-schema-design/2011">
   <Metadata>
-<<<<<<< HEAD
-    <Identity Id="Eto.Addin.VisualStudio" Version="2.1.0.4" Language="en-US" Publisher="Curtis Wensley" />
-=======
     <Identity Id="Eto.Addin.VisualStudio" Version="2.2.0.3" Language="en-US" Publisher="Curtis Wensley" />
->>>>>>> 0b4c173a
     <DisplayName>Eto.Forms Visual Studio Addin</DisplayName>
     <Description xml:space="preserve">Eto.Forms Support for Visual Studio.  Eto.Forms is a cross platform GUI framework for desktop and mobile applications in .NET that can target Wpf, WinForms, Direct2D, MonoMac, Xamarin.Mac, Gtk2, Gtk3, and iOS with a single codebase.</Description>
     <MoreInfo>https://github.com/picoe/Eto</MoreInfo>
