<?xml version="1.0" encoding="utf-8"?>
<Project ToolsVersion="4.0" DefaultTargets="Build" xmlns="http://schemas.microsoft.com/developer/msbuild/2003">
  <Import Project="$(MSBuildExtensionsPath)\$(MSBuildToolsVersion)\Microsoft.Common.props" Condition="Exists('$(MSBuildExtensionsPath)\$(MSBuildToolsVersion)\Microsoft.Common.props')" />
  <PropertyGroup>
    <Configuration Condition=" '$(Configuration)' == '' ">Debug</Configuration>
    <Platform Condition=" '$(Platform)' == '' ">AnyCPU</Platform>
    <ProductVersion>10.0.0</ProductVersion>
    <SchemaVersion>2.0</SchemaVersion>
    <ProjectGuid>{DBAEAD48-6540-43FA-B86A-114ECCB15C7A}</ProjectGuid>
    <OutputType>WinExe</OutputType>
    <RootNamespace>Eto.Test.Wpf</RootNamespace>
    <AssemblyName>Eto.Test.Wpf</AssemblyName>
    <ApplicationIcon>TestIcon.ico</ApplicationIcon>
    <ApplicationManifest>Properties\app.manifest</ApplicationManifest>
  </PropertyGroup>
  <PropertyGroup>
    <FileAlignment>512</FileAlignment>
    <DebugSymbols>True</DebugSymbols>
    <ErrorReport>prompt</ErrorReport>
    <WarningLevel>4</WarningLevel>
    <OutputRoot>..\..\..\..</OutputRoot>
    <LibrariesPath>..\..\..\Libraries</LibrariesPath>
  </PropertyGroup>
  <PropertyGroup Condition="'$(Configuration)|$(Platform)' == 'Debug|AnyCPU'">
<<<<<<< HEAD
    <DebugSymbols>true</DebugSymbols>
    <OutputPath>..\..\..\BuildOutput\Debug</OutputPath>
    <DefineConstants>DEBUG;TRACE</DefineConstants>
    <DebugType>full</DebugType>
    <PlatformTarget>AnyCPU</PlatformTarget>
    <ErrorReport>prompt</ErrorReport>
    <Optimize>false</Optimize>
=======
    <OutputPath>..\..\..\BuildOutput\Debug</OutputPath>
    <DefineConstants>DEBUG;TRACE</DefineConstants>
    <DebugType>full</DebugType>
    <Optimize>False</Optimize>
>>>>>>> 2e966828
  </PropertyGroup>
  <PropertyGroup Condition="'$(Configuration)|$(Platform)' == 'Release|AnyCPU'">
    <OutputPath>..\..\..\BuildOutput\Release</OutputPath>
    <DefineConstants>TRACE</DefineConstants>
    <Optimize>true</Optimize>
    <DebugType>pdbonly</DebugType>
  </PropertyGroup>
  <Import Condition="Exists('../../../../Eto.Common.targets')" Project="../../../../Eto.Common.targets" />
  <ItemGroup>
    <Reference Include="System" />
    <Reference Include="System.Data" />
    <Reference Include="System.Xml" />
    <Reference Include="Microsoft.CSharp" />
    <Reference Include="System.Core" />
    <Reference Include="System.Xml.Linq" />
    <Reference Include="System.Data.DataSetExtensions" />
    <Reference Include="System.Xaml">
      <RequiredTargetFramework>4.0</RequiredTargetFramework>
    </Reference>
    <Reference Include="WindowsBase" />
    <Reference Include="PresentationCore" />
    <Reference Include="PresentationFramework" />
  </ItemGroup>
  <ItemGroup>
    <Compile Include="..\..\GlobalAssemblyInfo.cs">
      <Link>Properties\GlobalAssemblyInfo.cs</Link>
    </Compile>
    <Compile Include="Startup.cs" />
  </ItemGroup>
  <ItemGroup>
    <Compile Include="Properties\AssemblyInfo.cs">
      <SubType>Code</SubType>
    </Compile>
    <AppDesigner Include="Properties\" />
  </ItemGroup>
  <ItemGroup>
    <ProjectReference Include="..\..\Eto.Platform.Wpf\Eto.Platform.Wpf.csproj">
      <Project>{E3524178-5A24-47C0-B155-92314FE4B2B6}</Project>
      <Name>Eto.Platform.Wpf</Name>
    </ProjectReference>
    <ProjectReference Include="..\Eto.Test\Eto.Test.csproj">
      <Project>{F8F400B8-A2F6-4342-82F6-D6D8B544A7E5}</Project>
      <Name>Eto.Test</Name>
    </ProjectReference>
    <ProjectReference Include="..\..\Eto\Eto.csproj">
      <Project>{16289D2F-044C-49EF-83E9-9391AFF8FD2B}</Project>
      <Name>Eto</Name>
    </ProjectReference>
  </ItemGroup>
  <ItemGroup>
    <None Include="Properties\app.manifest" />
  </ItemGroup>
  <ItemGroup>
    <Resource Include="TestIcon.ico" />
  </ItemGroup>
  <Import Project="$(MSBuildToolsPath)\Microsoft.CSharp.targets" />
  <!-- To modify your build process, add your task inside one of the targets below and uncomment it. 
       Other similar extension points exist, see Microsoft.Common.targets.
  <Target Name="BeforeBuild">
  </Target>
  <Target Name="AfterBuild">
  </Target>
  -->
</Project><|MERGE_RESOLUTION|>--- conflicted
+++ resolved
@@ -22,20 +22,10 @@
     <LibrariesPath>..\..\..\Libraries</LibrariesPath>
   </PropertyGroup>
   <PropertyGroup Condition="'$(Configuration)|$(Platform)' == 'Debug|AnyCPU'">
-<<<<<<< HEAD
-    <DebugSymbols>true</DebugSymbols>
     <OutputPath>..\..\..\BuildOutput\Debug</OutputPath>
     <DefineConstants>DEBUG;TRACE</DefineConstants>
     <DebugType>full</DebugType>
-    <PlatformTarget>AnyCPU</PlatformTarget>
-    <ErrorReport>prompt</ErrorReport>
     <Optimize>false</Optimize>
-=======
-    <OutputPath>..\..\..\BuildOutput\Debug</OutputPath>
-    <DefineConstants>DEBUG;TRACE</DefineConstants>
-    <DebugType>full</DebugType>
-    <Optimize>False</Optimize>
->>>>>>> 2e966828
   </PropertyGroup>
   <PropertyGroup Condition="'$(Configuration)|$(Platform)' == 'Release|AnyCPU'">
     <OutputPath>..\..\..\BuildOutput\Release</OutputPath>
