--- conflicted
+++ resolved
@@ -11,28 +11,6 @@
     <RootNamespace>Eto.Test</RootNamespace>
     <AssemblyName>Eto.Test</AssemblyName>
   </PropertyGroup>
-<<<<<<< HEAD
-  <Import Condition="Exists('../../../../Eto.Common.targets')" Project="../../../../Eto.Common.targets" />
-  <PropertyGroup Condition=" '$(Configuration)|$(Platform)' == 'Debug|AnyCPU' ">
-    <DebugSymbols>true</DebugSymbols>
-    <DebugType>full</DebugType>
-    <Optimize>false</Optimize>
-    <OutputPath>..\..\..\BuildOutput\Debug</OutputPath>
-    <DefineConstants>DEBUG;DESKTOP;XAML</DefineConstants>
-    <ErrorReport>prompt</ErrorReport>
-    <WarningLevel>4</WarningLevel>
-    <ConsolePause>false</ConsolePause>
-    <AllowUnsafeBlocks>true</AllowUnsafeBlocks>
-  </PropertyGroup>
-  <PropertyGroup Condition=" '$(Configuration)|$(Platform)' == 'Release|AnyCPU' ">
-    <DebugType>none</DebugType>
-    <Optimize>false</Optimize>
-    <OutputPath>..\..\..\BuildOutput\Release</OutputPath>
-    <ErrorReport>prompt</ErrorReport>
-    <WarningLevel>4</WarningLevel>
-    <ConsolePause>false</ConsolePause>
-    <AllowUnsafeBlocks>true</AllowUnsafeBlocks>
-=======
   <PropertyGroup>
     <FileAlignment>512</FileAlignment>
     <DebugSymbols>True</DebugSymbols>
@@ -45,14 +23,13 @@
   <PropertyGroup Condition=" '$(Configuration)|$(Platform)' == 'Debug|AnyCPU' ">
     <OutputPath>..\..\..\BuildOutput\Debug</OutputPath>
     <DefineConstants>DEBUG;DESKTOP;XAML</DefineConstants>
-    <Optimize>False</Optimize>
+    <Optimize>false</Optimize>
     <DebugType>full</DebugType>
   </PropertyGroup>
   <PropertyGroup Condition=" '$(Configuration)|$(Platform)' == 'Release|AnyCPU' ">
     <OutputPath>..\..\..\BuildOutput\Release</OutputPath>
->>>>>>> 2e966828
     <DefineConstants>DESKTOP;XAML</DefineConstants>
-    <Optimize>True</Optimize>
+    <Optimize>true</Optimize>
     <DebugType>pdbonly</DebugType>
   </PropertyGroup>
   <Import Condition="Exists('../../../../Eto.Common.targets')" Project="../../../../Eto.Common.targets" />
