<<<<<<< HEAD
﻿using System;
using System.Collections.Generic;
using System.Linq;
using System.Text;
using Eto.Forms;
using Eto.Drawing;

namespace Eto.Test.Sections.Drawing
{
	public class DrawTextSection : Scrollable
	{
		public DrawTextSection ()
		{
			var layout = new DynamicLayout (this);

			layout.AddRow (
				new Label { Text = "Default" }, Default (),
				null
			);

			layout.Add (null);
		}

		class DrawInfo
		{
			public Font Font { get; set; }
			public string Text { get; set; }
		}

		IEnumerable<DrawInfo> GetDrawInfo ()
		{
			yield return new DrawInfo { Font = new Font (SystemFont.Default), Text = "System Font & Size" };
			yield return new DrawInfo { Font = new Font (SystemFont.Default, 20), Text = "System Font, 20pt" };

			yield return new DrawInfo { Font = new Font (FontFamilies.Sans, 12), Text = "Sans, 12pt" };
			yield return new DrawInfo { Font = new Font (FontFamilies.Serif, 12), Text = "Serif, 12pt" };
			yield return new DrawInfo { Font = new Font (FontFamilies.Monospace, 12), Text = "Monospace, 12pt" };

			yield return new DrawInfo { Font = new Font (FontFamilies.Sans, 12, FontStyle.Bold), Text = "Sans Bold, 12pt" };
			yield return new DrawInfo { Font = new Font (FontFamilies.Serif, 12, FontStyle.Bold), Text = "Serif Bold, 12pt" };
			yield return new DrawInfo { Font = new Font (FontFamilies.Monospace, 12, FontStyle.Bold), Text = "Monospace Bold, 12pt" };

			yield return new DrawInfo { Font = new Font (FontFamilies.Sans, 12, FontStyle.Italic), Text = "Sans Italic, 12pt" };
			yield return new DrawInfo { Font = new Font (FontFamilies.Serif, 12, FontStyle.Italic), Text = "Serif Italic, 12pt" };
			yield return new DrawInfo { Font = new Font (FontFamilies.Monospace, 12, FontStyle.Italic), Text = "Monospace Italic, 12pt" };

			yield return new DrawInfo { Font = new Font (FontFamilies.Sans, 12, FontStyle.Bold | FontStyle.Italic), Text = "Sans Bold & Italic, 12pt" };
			yield return new DrawInfo { Font = new Font (FontFamilies.Serif, 12, FontStyle.Bold | FontStyle.Italic), Text = "Serif Bold & Italic, 12pt" };
			yield return new DrawInfo { Font = new Font (FontFamilies.Monospace, 12, FontStyle.Bold | FontStyle.Italic), Text = "Monospace Bold & Italic, 12pt" };
		}

		Control Default ()
		{
			var control = new Drawable { Size = new Size (400, 400), BackgroundColor = Colors.Black };

			control.Paint += (sender, e) => {
				var g = e.Graphics;

				float y = 0;
				foreach (var info in GetDrawInfo ()) {
					var size = g.MeasureString (info.Font, info.Text);
					g.DrawText (info.Font, Colors.White, 10, (int)y, info.Text);
					y += size.Height;
				}
			};

			return control;
		}
	}
}
=======
using System;
using System.Collections.Generic;
using System.Linq;
using System.Text;
using Eto.Forms;
using Eto.Drawing;

namespace Eto.Test.Sections.Drawing
{
	public class DrawTextSection : Scrollable
	{
		public DrawTextSection ()
		{
			var layout = new DynamicLayout (this);

			layout.AddRow (
				new Label { Text = "Default" }, Default (),
				null
			);

			layout.Add (null);
		}

		class DrawInfo
		{
			public Font Font { get; set; }
			public string Text { get; set; }
		}

		IEnumerable<DrawInfo> GetDrawInfo ()
		{
			yield return new DrawInfo { Font = new Font (SystemFont.Default), Text = "System Font & Size" };
			yield return new DrawInfo { Font = new Font (SystemFont.Default, 20), Text = "System Font, 20pt" };

			yield return new DrawInfo { Font = new Font (FontFamilies.Sans, 12), Text = "Sans, 12pt" };
			yield return new DrawInfo { Font = new Font (FontFamilies.Serif, 12), Text = "Serif, 12pt" };
			yield return new DrawInfo { Font = new Font (FontFamilies.Monospace, 12), Text = "Monospace, 12pt" };

			yield return new DrawInfo { Font = new Font (FontFamilies.Sans, 12, FontStyle.Bold), Text = "Sans Bold, 12pt" };
			yield return new DrawInfo { Font = new Font (FontFamilies.Serif, 12, FontStyle.Bold), Text = "Serif Bold, 12pt" };
			yield return new DrawInfo { Font = new Font (FontFamilies.Monospace, 12, FontStyle.Bold), Text = "Monospace Bold, 12pt" };

			yield return new DrawInfo { Font = new Font (FontFamilies.Sans, 12, FontStyle.Italic), Text = "Sans Italic, 12pt" };
			yield return new DrawInfo { Font = new Font (FontFamilies.Serif, 12, FontStyle.Italic), Text = "Serif Italic, 12pt" };
			yield return new DrawInfo { Font = new Font (FontFamilies.Monospace, 12, FontStyle.Italic), Text = "Monospace Italic, 12pt" };

			yield return new DrawInfo { Font = new Font (FontFamilies.Sans, 12, FontStyle.Bold | FontStyle.Italic), Text = "Sans Bold & Italic, 12pt" };
			yield return new DrawInfo { Font = new Font (FontFamilies.Serif, 12, FontStyle.Bold | FontStyle.Italic), Text = "Serif Bold & Italic, 12pt" };
			yield return new DrawInfo { Font = new Font (FontFamilies.Monospace, 12, FontStyle.Bold | FontStyle.Italic), Text = "Monospace Bold & Italic, 12pt" };
		}

		Control Default ()
		{
			var control = new Drawable { Size = new Size (400, 400), BackgroundColor = Colors.Black };

			control.Paint += (sender, e) => {
				var g = e.Graphics;

				float y = 0;
				foreach (var info in GetDrawInfo ()) {
					var size = g.MeasureString (info.Font, info.Text);
					g.DrawText (info.Font, Colors.White, 10, (int)y, info.Text);
					y += size.Height;
				}
			};

			return control;
		}
	}
}
>>>>>>> 6b739447
<|MERGE_RESOLUTION|>--- conflicted
+++ resolved
@@ -1,143 +1,70 @@
-<<<<<<< HEAD
-﻿using System;
-using System.Collections.Generic;
-using System.Linq;
-using System.Text;
-using Eto.Forms;
-using Eto.Drawing;
-
-namespace Eto.Test.Sections.Drawing
-{
-	public class DrawTextSection : Scrollable
-	{
-		public DrawTextSection ()
-		{
-			var layout = new DynamicLayout (this);
-
-			layout.AddRow (
-				new Label { Text = "Default" }, Default (),
-				null
-			);
-
-			layout.Add (null);
-		}
-
-		class DrawInfo
-		{
-			public Font Font { get; set; }
-			public string Text { get; set; }
-		}
-
-		IEnumerable<DrawInfo> GetDrawInfo ()
-		{
-			yield return new DrawInfo { Font = new Font (SystemFont.Default), Text = "System Font & Size" };
-			yield return new DrawInfo { Font = new Font (SystemFont.Default, 20), Text = "System Font, 20pt" };
-
-			yield return new DrawInfo { Font = new Font (FontFamilies.Sans, 12), Text = "Sans, 12pt" };
-			yield return new DrawInfo { Font = new Font (FontFamilies.Serif, 12), Text = "Serif, 12pt" };
-			yield return new DrawInfo { Font = new Font (FontFamilies.Monospace, 12), Text = "Monospace, 12pt" };
-
-			yield return new DrawInfo { Font = new Font (FontFamilies.Sans, 12, FontStyle.Bold), Text = "Sans Bold, 12pt" };
-			yield return new DrawInfo { Font = new Font (FontFamilies.Serif, 12, FontStyle.Bold), Text = "Serif Bold, 12pt" };
-			yield return new DrawInfo { Font = new Font (FontFamilies.Monospace, 12, FontStyle.Bold), Text = "Monospace Bold, 12pt" };
-
-			yield return new DrawInfo { Font = new Font (FontFamilies.Sans, 12, FontStyle.Italic), Text = "Sans Italic, 12pt" };
-			yield return new DrawInfo { Font = new Font (FontFamilies.Serif, 12, FontStyle.Italic), Text = "Serif Italic, 12pt" };
-			yield return new DrawInfo { Font = new Font (FontFamilies.Monospace, 12, FontStyle.Italic), Text = "Monospace Italic, 12pt" };
-
-			yield return new DrawInfo { Font = new Font (FontFamilies.Sans, 12, FontStyle.Bold | FontStyle.Italic), Text = "Sans Bold & Italic, 12pt" };
-			yield return new DrawInfo { Font = new Font (FontFamilies.Serif, 12, FontStyle.Bold | FontStyle.Italic), Text = "Serif Bold & Italic, 12pt" };
-			yield return new DrawInfo { Font = new Font (FontFamilies.Monospace, 12, FontStyle.Bold | FontStyle.Italic), Text = "Monospace Bold & Italic, 12pt" };
-		}
-
-		Control Default ()
-		{
-			var control = new Drawable { Size = new Size (400, 400), BackgroundColor = Colors.Black };
-
-			control.Paint += (sender, e) => {
-				var g = e.Graphics;
-
-				float y = 0;
-				foreach (var info in GetDrawInfo ()) {
-					var size = g.MeasureString (info.Font, info.Text);
-					g.DrawText (info.Font, Colors.White, 10, (int)y, info.Text);
-					y += size.Height;
-				}
-			};
-
-			return control;
-		}
-	}
-}
-=======
-using System;
-using System.Collections.Generic;
-using System.Linq;
-using System.Text;
-using Eto.Forms;
-using Eto.Drawing;
-
-namespace Eto.Test.Sections.Drawing
-{
-	public class DrawTextSection : Scrollable
-	{
-		public DrawTextSection ()
-		{
-			var layout = new DynamicLayout (this);
-
-			layout.AddRow (
-				new Label { Text = "Default" }, Default (),
-				null
-			);
-
-			layout.Add (null);
-		}
-
-		class DrawInfo
-		{
-			public Font Font { get; set; }
-			public string Text { get; set; }
-		}
-
-		IEnumerable<DrawInfo> GetDrawInfo ()
-		{
-			yield return new DrawInfo { Font = new Font (SystemFont.Default), Text = "System Font & Size" };
-			yield return new DrawInfo { Font = new Font (SystemFont.Default, 20), Text = "System Font, 20pt" };
-
-			yield return new DrawInfo { Font = new Font (FontFamilies.Sans, 12), Text = "Sans, 12pt" };
-			yield return new DrawInfo { Font = new Font (FontFamilies.Serif, 12), Text = "Serif, 12pt" };
-			yield return new DrawInfo { Font = new Font (FontFamilies.Monospace, 12), Text = "Monospace, 12pt" };
-
-			yield return new DrawInfo { Font = new Font (FontFamilies.Sans, 12, FontStyle.Bold), Text = "Sans Bold, 12pt" };
-			yield return new DrawInfo { Font = new Font (FontFamilies.Serif, 12, FontStyle.Bold), Text = "Serif Bold, 12pt" };
-			yield return new DrawInfo { Font = new Font (FontFamilies.Monospace, 12, FontStyle.Bold), Text = "Monospace Bold, 12pt" };
-
-			yield return new DrawInfo { Font = new Font (FontFamilies.Sans, 12, FontStyle.Italic), Text = "Sans Italic, 12pt" };
-			yield return new DrawInfo { Font = new Font (FontFamilies.Serif, 12, FontStyle.Italic), Text = "Serif Italic, 12pt" };
-			yield return new DrawInfo { Font = new Font (FontFamilies.Monospace, 12, FontStyle.Italic), Text = "Monospace Italic, 12pt" };
-
-			yield return new DrawInfo { Font = new Font (FontFamilies.Sans, 12, FontStyle.Bold | FontStyle.Italic), Text = "Sans Bold & Italic, 12pt" };
-			yield return new DrawInfo { Font = new Font (FontFamilies.Serif, 12, FontStyle.Bold | FontStyle.Italic), Text = "Serif Bold & Italic, 12pt" };
-			yield return new DrawInfo { Font = new Font (FontFamilies.Monospace, 12, FontStyle.Bold | FontStyle.Italic), Text = "Monospace Bold & Italic, 12pt" };
-		}
-
-		Control Default ()
-		{
-			var control = new Drawable { Size = new Size (400, 400), BackgroundColor = Colors.Black };
-
-			control.Paint += (sender, e) => {
-				var g = e.Graphics;
-
-				float y = 0;
-				foreach (var info in GetDrawInfo ()) {
-					var size = g.MeasureString (info.Font, info.Text);
-					g.DrawText (info.Font, Colors.White, 10, (int)y, info.Text);
-					y += size.Height;
-				}
-			};
-
-			return control;
-		}
-	}
-}
->>>>>>> 6b739447
+using System;
+using System.Collections.Generic;
+using System.Linq;
+using System.Text;
+using Eto.Forms;
+using Eto.Drawing;
+
+namespace Eto.Test.Sections.Drawing
+{
+	public class DrawTextSection : Scrollable
+	{
+		public DrawTextSection ()
+		{
+			var layout = new DynamicLayout (this);
+
+			layout.AddRow (
+				new Label { Text = "Default" }, Default (),
+				null
+			);
+
+			layout.Add (null);
+		}
+
+		class DrawInfo
+		{
+			public Font Font { get; set; }
+			public string Text { get; set; }
+		}
+
+		IEnumerable<DrawInfo> GetDrawInfo ()
+		{
+			yield return new DrawInfo { Font = new Font (SystemFont.Default), Text = "System Font & Size" };
+			yield return new DrawInfo { Font = new Font (SystemFont.Default, 20), Text = "System Font, 20pt" };
+
+			yield return new DrawInfo { Font = new Font (FontFamilies.Sans, 12), Text = "Sans, 12pt" };
+			yield return new DrawInfo { Font = new Font (FontFamilies.Serif, 12), Text = "Serif, 12pt" };
+			yield return new DrawInfo { Font = new Font (FontFamilies.Monospace, 12), Text = "Monospace, 12pt" };
+
+			yield return new DrawInfo { Font = new Font (FontFamilies.Sans, 12, FontStyle.Bold), Text = "Sans Bold, 12pt" };
+			yield return new DrawInfo { Font = new Font (FontFamilies.Serif, 12, FontStyle.Bold), Text = "Serif Bold, 12pt" };
+			yield return new DrawInfo { Font = new Font (FontFamilies.Monospace, 12, FontStyle.Bold), Text = "Monospace Bold, 12pt" };
+
+			yield return new DrawInfo { Font = new Font (FontFamilies.Sans, 12, FontStyle.Italic), Text = "Sans Italic, 12pt" };
+			yield return new DrawInfo { Font = new Font (FontFamilies.Serif, 12, FontStyle.Italic), Text = "Serif Italic, 12pt" };
+			yield return new DrawInfo { Font = new Font (FontFamilies.Monospace, 12, FontStyle.Italic), Text = "Monospace Italic, 12pt" };
+
+			yield return new DrawInfo { Font = new Font (FontFamilies.Sans, 12, FontStyle.Bold | FontStyle.Italic), Text = "Sans Bold & Italic, 12pt" };
+			yield return new DrawInfo { Font = new Font (FontFamilies.Serif, 12, FontStyle.Bold | FontStyle.Italic), Text = "Serif Bold & Italic, 12pt" };
+			yield return new DrawInfo { Font = new Font (FontFamilies.Monospace, 12, FontStyle.Bold | FontStyle.Italic), Text = "Monospace Bold & Italic, 12pt" };
+		}
+
+		Control Default ()
+		{
+			var control = new Drawable { Size = new Size (400, 400), BackgroundColor = Colors.Black };
+
+			control.Paint += (sender, e) => {
+				var g = e.Graphics;
+
+				float y = 0;
+				foreach (var info in GetDrawInfo ()) {
+					var size = g.MeasureString (info.Font, info.Text);
+					g.DrawText (info.Font, Colors.White, 10, (int)y, info.Text);
+					y += size.Height;
+				}
+			};
+
+			return control;
+		}
+	}
+}