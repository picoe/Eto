--- conflicted
+++ resolved
@@ -1,115 +1,74 @@
-<<<<<<< HEAD
-using System;
-using Eto.Forms;
-using Eto.Drawing;
-
-namespace Eto.Test.Sections.Controls
-{
-	public class TextBoxSection : Panel
-=======
-using System;
-using Eto.Forms;
-using Eto.Drawing;
-
-namespace Eto.Test.Sections.Controls
-{
-	public class TextBoxSection : Scrollable
->>>>>>> cff29a2c
-	{
-		public TextBoxSection ()
-		{
-			var layout = new DynamicLayout (this);
-
-			layout.AddRow (new Label { Text = "Default" }, Default ());
-			layout.AddRow (new Label { Text = "Different Size" }, DifferentSize ());
-			layout.AddRow (new Label { Text = "Read Only" }, ReadOnly ());
-			layout.AddRow (new Label { Text = "Disabled" }, Disabled ());
-			layout.AddRow (new Label { Text = "Placeholder" }, Placeholder ());
-			layout.AddRow (new Label { Text = "Limit Length" }, LimitLength ());
-
-			// growing space at end is blank!
-			layout.Add (null);
-<<<<<<< HEAD
-		}
-		
-		Control Default ()
-		{
-			var control = new TextBox { Text = "Some Text" };
-			LogEvents (control);
-			return control;
-		}
-		
-		Control DifferentSize ()
-		{
-			var control = new TextBox{ Text = "Some Text", Size = new Size (100, 50) };
-			LogEvents (control);
-			return control;
-		}
-		
-		Control ReadOnly ()
-		{
-			var control = new TextBox{ Text = "Read only text", ReadOnly = true };
-			LogEvents (control);
-			return control;
-		}
-
-		Control Disabled ()
-		{
-			var control = Default ();
-			control.Enabled = false;
-			return control;
-=======
-		}
-		
-		Control Default ()
-		{
-			var control = new TextBox { Text = "Some Text" };
-			LogEvents (control);
-			return control;
-		}
-		
-		Control DifferentSize ()
-		{
-			var control = new TextBox{ Text = "Some Text", Size = new Size (100, 50) };
-			LogEvents (control);
-			return control;
-		}
-		
-		Control ReadOnly ()
-		{
-			var control = new TextBox{ Text = "Read only text", ReadOnly = true };
-			LogEvents (control);
-			return control;
-		}
-
-		Control Disabled ()
-		{
-			var control = new TextBox { Text = "Disabled Text", Enabled = false };
-			LogEvents (control);
-			return control;
->>>>>>> cff29a2c
-		}
-
-		Control LimitLength ()
-		{
-			var control = new TextBox { Text = "Limited to 30 characters", MaxLength = 30 };
-			LogEvents (control);
-			return control;
-		}
-
-		Control Placeholder ()
-		{
-			var control = new TextBox { PlaceholderText = "Some Placeholder" };
-			LogEvents (control);
-			return control;
-		}
-
-		void LogEvents (TextBox control)
-		{
-			control.TextChanged += delegate {
-				Log.Write (control, "TextChanged, Text: {0}", control.Text);
-			};
-		}
-	}
-}
-
+using System;
+using Eto.Forms;
+using Eto.Drawing;
+
+namespace Eto.Test.Sections.Controls
+{
+	public class TextBoxSection : Scrollable
+	{
+		public TextBoxSection ()
+		{
+			var layout = new DynamicLayout (this);
+
+			layout.AddRow (new Label { Text = "Default" }, Default ());
+			layout.AddRow (new Label { Text = "Different Size" }, DifferentSize ());
+			layout.AddRow (new Label { Text = "Read Only" }, ReadOnly ());
+			layout.AddRow (new Label { Text = "Disabled" }, Disabled ());
+			layout.AddRow (new Label { Text = "Placeholder" }, Placeholder ());
+			layout.AddRow (new Label { Text = "Limit Length" }, LimitLength ());
+
+			// growing space at end is blank!
+			layout.Add (null);
+		}
+		
+		Control Default ()
+		{
+			var control = new TextBox { Text = "Some Text" };
+			LogEvents (control);
+			return control;
+		}
+		
+		Control DifferentSize ()
+		{
+			var control = new TextBox{ Text = "Some Text", Size = new Size (100, 50) };
+			LogEvents (control);
+			return control;
+		}
+		
+		Control ReadOnly ()
+		{
+			var control = new TextBox{ Text = "Read only text", ReadOnly = true };
+			LogEvents (control);
+			return control;
+		}
+
+		Control Disabled ()
+		{
+			var control = new TextBox { Text = "Disabled Text", Enabled = false };
+			LogEvents (control);
+			return control;
+		}
+
+		Control LimitLength ()
+		{
+			var control = new TextBox { Text = "Limited to 30 characters", MaxLength = 30 };
+			LogEvents (control);
+			return control;
+		}
+
+		Control Placeholder ()
+		{
+			var control = new TextBox { PlaceholderText = "Some Placeholder" };
+			LogEvents (control);
+			return control;
+		}
+
+		void LogEvents (TextBox control)
+		{
+			control.TextChanged += delegate {
+				Log.Write (control, "TextChanged, Text: {0}", control.Text);
+			};
+		}
+	}
+}
+