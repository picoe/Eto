--- conflicted
+++ resolved
@@ -1,59 +1,28 @@
-<<<<<<< HEAD
-﻿using System;
-using System.Collections.Generic;
-using System.Linq;
-using System.Text;
-using Eto.Forms;
-
-namespace Eto.Test.Sections.Serialization.Json
-{
-	public class Test : Panel
-	{
-		protected CheckBox myCheckBox { get; set; }
-		protected TextArea myTextArea { get; set; }
-
-		public Test ()
-		{
-			Eto.Json.JsonReader.Load (this);
-
-			myCheckBox.Checked = true;
-			myTextArea.Text = "This form was created via json!";
-		}
-
-		protected void HandleButtonClick (object sender, EventArgs e)
-		{
-			MessageBox.Show (this, "I was clicked from Json!");
-		}
-
-	}
-}
-=======
-﻿using System;
-using System.Collections.Generic;
-using System.Linq;
-using System.Text;
-using Eto.Forms;
-
-namespace Eto.Test.Sections.Serialization.Json
-{
-	public class Test : Panel
-	{
-		protected CheckBox myCheckBox { get; set; }
-		protected TextArea myTextArea { get; set; }
-
-		public Test ()
-		{
-			Eto.Json.JsonReader.Load (this);
-
-			myCheckBox.Checked = true;
-			myTextArea.Text = "This form was created via json!";
-		}
-
-		protected void HandleButtonClick (object sender, EventArgs e)
-		{
-			MessageBox.Show (this, "I was clicked from Json!");
-		}
-
-	}
-}
->>>>>>> 46f7b109
+using System;
+using System.Collections.Generic;
+using System.Linq;
+using System.Text;
+using Eto.Forms;
+
+namespace Eto.Test.Sections.Serialization.Json
+{
+	public class Test : Panel
+	{
+		protected CheckBox myCheckBox { get; set; }
+		protected TextArea myTextArea { get; set; }
+
+		public Test ()
+		{
+			Eto.Json.JsonReader.Load (this);
+
+			myCheckBox.Checked = true;
+			myTextArea.Text = "This form was created via json!";
+		}
+
+		protected void HandleButtonClick (object sender, EventArgs e)
+		{
+			MessageBox.Show (this, "I was clicked from Json!");
+		}
+
+	}
+}