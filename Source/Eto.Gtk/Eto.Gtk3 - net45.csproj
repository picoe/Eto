--- conflicted
+++ resolved
@@ -272,11 +272,8 @@
     <Compile Include="Forms\Controls\StepperHandler.cs" />
     <Compile Include="Forms\Controls\TextStepperHandler.cs" />
     <Compile Include="Forms\Controls\FilePickerHandler.cs" />
-<<<<<<< HEAD
     <Compile Include="Forms\FontDialogHandlerGtk32.cs" />
-=======
     <Compile Include="Forms\Controls\FontPickerHandler.cs" />
->>>>>>> 429c0219
   </ItemGroup>
   <Import Project="$(MSBuildBinPath)\Microsoft.CSHARP.Targets" />
   <PropertyGroup>
