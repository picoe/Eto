using System;
using Eto.Drawing;
using System.Linq;

namespace Eto.Platform.GtkSharp.Drawing
{
	public class FontHandler : WidgetHandler<Pango.FontDescription, Font>, IFont
	{
		FontFamily family;
		FontTypeface face;
		FontStyle? style;

		public FontHandler ()
		{
		}

		public FontHandler (Gtk.Widget widget)
			: this (widget.Style.FontDescription)
		{
		}

		public FontHandler (Pango.FontDescription fontDescription)
		{
			Control = fontDescription;
		}

		public FontHandler (string fontName)
		{
			Control = Pango.FontDescription.FromString (fontName);
		}

		public void Create (SystemFont systemFont, float? size)
		{
			switch (systemFont) {
			case SystemFont.Default:
				Control = Gtk.Window.DefaultStyle.FontDescription;
				break;
			case SystemFont.Bold:
				Control = new Pango.FontDescription();
				Control.Merge (Gtk.Window.DefaultStyle.FontDescription, true);
				Control.Weight = Pango.Weight.Bold;
				break;
			case SystemFont.TitleBar:
				Control = Gtk.Window.DefaultStyle.FontDescription;
				break;
			case SystemFont.ToolTip:
				Control = Gtk.Label.DefaultStyle.FontDescription;
				break;
			case SystemFont.Label:
				Control = Gtk.Label.DefaultStyle.FontDescription;
				break;
			case SystemFont.MenuBar:
				Control = Gtk.MenuBar.DefaultStyle.FontDescription;
				break;
			case SystemFont.Menu:
				Control = Gtk.Menu.DefaultStyle.FontDescription;
				break;
			case SystemFont.Message:
				Control = Gtk.MessageDialog.DefaultStyle.FontDescription;
				break;
			case SystemFont.Palette:
				Control = Gtk.Dialog.DefaultStyle.FontDescription;
				break;
			case SystemFont.StatusBar:
				Control = Gtk.Statusbar.DefaultStyle.FontDescription;
				break;
			default:
				throw new NotSupportedException();
			}
			if (size != null) {
				var old = Control;
				Control = new Pango.FontDescription();
				Control.Merge (old, true);
				Control.Size = (int)(size * Pango.Scale.PangoScale);
			}
		}
		
		public void Create (FontFamily family, float size, FontStyle style)
		{
			this.family = family;
			Control = new Pango.FontDescription();
			SetStyle (style);
			Size = size;

			Control.Family = family.Name;
		}

		public void Create (FontTypeface face, float size)
		{
			this.face = face;
			Control = ((FontTypefaceHandler)face.Handler).Control.Describe();
			Size = size;
		}

		void SetStyle (FontStyle style)
		{
			if ((style & FontStyle.Bold) != 0) 
				Control.Weight = Pango.Weight.Bold;
			if ((style & FontStyle.Italic) != 0) 
				Control.Style = Pango.Style.Italic;
<<<<<<< HEAD
			
			string fontFamily = string.Empty;
			switch (family)
			{
				case Eto.Drawing.FontFamily.Monospace: fontFamily = "monospace"; break;
				default: case Eto.Drawing.FontFamily.Sans: fontFamily = "sans"; break;
                case Eto.Drawing.FontFamily.Serif: fontFamily = "serif"; break;
			}
			Control.Family = fontFamily;
		}

		public bool Bold
		{
			get { return Control.Weight == Pango.Weight.Bold; }
        }
=======
		}

		public float Size
		{
			get { return (float)(Control.Size / Pango.Scale.PangoScale); }
			private set { Control.Size = (int)(value * Pango.Scale.PangoScale); }
		}

		public FontStyle FontStyle
		{
			get {
				if (style == null) {
					style = FontStyle.Normal;
					if (Control.Weight == Pango.Weight.Bold)
						style |= FontStyle.Bold;
					if (Control.Style == Pango.Style.Italic)
						style |= FontStyle.Italic;
				}
				return style.Value;
			}
		}
>>>>>>> cff29a2c

		public string FamilyName
		{
<<<<<<< HEAD
			get { return Control.Style == Pango.Style.Italic; }
        }

        public bool Underline
        {
            get { throw new NotImplementedException(); }
        }

        public bool Strikeout
        {
            get { throw new NotImplementedException(); }
        }

        public float SizeInPoints
        {
            get { throw new NotImplementedException(); }
        }

        public string FontFamily
        {
            get { throw new NotImplementedException(); }
        }

        public float EmHeightPixels
        {
            get { throw new NotImplementedException(); }
        }

        public float AscentInPixels
        {
            get { throw new NotImplementedException(); }
        }

        public float DescentInPixels
        {
            get { throw new NotImplementedException(); }
        }

        public float HeightInPixels
        {
            get { throw new NotImplementedException(); }
        }

        public float SizeInPixels
        {
            get { throw new NotImplementedException(); }
        }

        public IFont Clone()
        {
            throw new NotImplementedException();
        }

        public void Create(string fontFamily, float sizeInPoints, FontStyle style)
        {
            throw new NotImplementedException();
        }

        public float ExHeightInPixels
        {
            get { throw new NotImplementedException(); }
        }

        public void Create(string fontFamily, float size)
        {
            throw new NotImplementedException();
        }
=======
			get { return Control.Family; }
		}
>>>>>>> cff29a2c

		public FontFamily Family
		{
			get {
				if (family == null) {
					family = new FontFamily (Widget.Generator, Control.Family);
				}
				return family;
			}
		}

		public FontTypeface Typeface
		{
			get {
				if (face == null) {
					face = Family.Typefaces.FirstOrDefault(r => r.FontStyle == this.FontStyle);
				}
				return face;
			}
		}

        public void Create()
        {
            throw new NotImplementedException();
        }
    }
}<|MERGE_RESOLUTION|>--- conflicted
+++ resolved
@@ -98,31 +98,9 @@
 				Control.Weight = Pango.Weight.Bold;
 			if ((style & FontStyle.Italic) != 0) 
 				Control.Style = Pango.Style.Italic;
-<<<<<<< HEAD
-			
-			string fontFamily = string.Empty;
-			switch (family)
-			{
-				case Eto.Drawing.FontFamily.Monospace: fontFamily = "monospace"; break;
-				default: case Eto.Drawing.FontFamily.Sans: fontFamily = "sans"; break;
-                case Eto.Drawing.FontFamily.Serif: fontFamily = "serif"; break;
-			}
-			Control.Family = fontFamily;
-		}
-
-		public bool Bold
-		{
-			get { return Control.Weight == Pango.Weight.Bold; }
-        }
-=======
-		}
-
-		public float Size
-		{
-			get { return (float)(Control.Size / Pango.Scale.PangoScale); }
+		}
+
 			private set { Control.Size = (int)(value * Pango.Scale.PangoScale); }
-		}
-
 		public FontStyle FontStyle
 		{
 			get {
@@ -135,83 +113,12 @@
 				}
 				return style.Value;
 			}
-		}
->>>>>>> cff29a2c
+        }
 
 		public string FamilyName
 		{
-<<<<<<< HEAD
-			get { return Control.Style == Pango.Style.Italic; }
-        }
-
-        public bool Underline
-        {
-            get { throw new NotImplementedException(); }
-        }
-
-        public bool Strikeout
-        {
-            get { throw new NotImplementedException(); }
-        }
-
-        public float SizeInPoints
-        {
-            get { throw new NotImplementedException(); }
-        }
-
-        public string FontFamily
-        {
-            get { throw new NotImplementedException(); }
-        }
-
-        public float EmHeightPixels
-        {
-            get { throw new NotImplementedException(); }
-        }
-
-        public float AscentInPixels
-        {
-            get { throw new NotImplementedException(); }
-        }
-
-        public float DescentInPixels
-        {
-            get { throw new NotImplementedException(); }
-        }
-
-        public float HeightInPixels
-        {
-            get { throw new NotImplementedException(); }
-        }
-
-        public float SizeInPixels
-        {
-            get { throw new NotImplementedException(); }
-        }
-
-        public IFont Clone()
-        {
-            throw new NotImplementedException();
-        }
-
-        public void Create(string fontFamily, float sizeInPoints, FontStyle style)
-        {
-            throw new NotImplementedException();
-        }
-
-        public float ExHeightInPixels
-        {
-            get { throw new NotImplementedException(); }
-        }
-
-        public void Create(string fontFamily, float size)
-        {
-            throw new NotImplementedException();
-        }
-=======
 			get { return Control.Family; }
-		}
->>>>>>> cff29a2c
+        }
 
 		public FontFamily Family
 		{
@@ -232,6 +139,61 @@
 				return face;
 			}
 		}
+        public float SizeInPoints
+        {
+            get { throw new NotImplementedException(); }
+        }
+
+        public string FontFamily
+        {
+            get { throw new NotImplementedException(); }
+        }
+
+        public float EmHeightPixels
+        {
+            get { throw new NotImplementedException(); }
+        }
+
+        public float AscentInPixels
+        {
+            get { throw new NotImplementedException(); }
+        }
+
+        public float DescentInPixels
+        {
+            get { throw new NotImplementedException(); }
+        }
+
+        public float HeightInPixels
+        {
+            get { throw new NotImplementedException(); }
+        }
+
+        public float SizeInPixels
+        {
+            get { throw new NotImplementedException(); }
+        }
+
+        public IFont Clone()
+        {
+            throw new NotImplementedException();
+        }
+
+        public void Create(string fontFamily, float sizeInPoints, FontStyle style)
+        {
+            throw new NotImplementedException();
+        }
+
+        public float ExHeightInPixels
+        {
+            get { throw new NotImplementedException(); }
+        }
+
+        public void Create(string fontFamily, float size)
+        {
+            throw new NotImplementedException();
+        }
+
 
         public void Create()
         {
