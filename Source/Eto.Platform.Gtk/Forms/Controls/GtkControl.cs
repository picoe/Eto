--- conflicted
+++ resolved
@@ -89,15 +89,9 @@
 		}
 
 		public virtual Size Size {
-<<<<<<< HEAD
-			get {
-				if (ContainerControl.Visible)
-					return Generator.Convert (ContainerControl.Allocation.Size);
-=======
 			get {
 				if (ContainerControl.Visible)
 					return ContainerControl.Allocation.Size.ToEto ();
->>>>>>> 3264be7d
 				else
 					return size; 
 			}
@@ -105,13 +99,7 @@
 				if (size != value) {
 					size = value;
 					var alloc = Control.Allocation;
-<<<<<<< HEAD
-					alloc.Size = Generator.Convert (value);
-					//Control.Allocation = alloc;
-=======
 					alloc.Size = value.ToGdk ();
-					//Control.Allocation = alloc;
->>>>>>> 3264be7d
 					ContainerControl.SetSizeRequest (size.Width, size.Height);
 				}
 			}
