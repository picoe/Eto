<<<<<<< HEAD
using System;
using Eto.Forms;
using System.Runtime.InteropServices;
using GLib;

namespace Eto.Platform.GtkSharp
{
	public class TextBoxHandler : GtkControl<Gtk.Entry, TextBox>, ITextBox
	{
		Pango.Layout placeholderLayout;
		string placeholderText;

		public TextBoxHandler ()
		{
			Control = new Gtk.Entry ();
			Control.SetSizeRequest (100, -1);
			Control.ActivatesDefault = true;
		}

		public override void AttachEvent (string handler)
		{
			switch (handler) {
				case TextBox.TextChangedEvent:
					Control.Changed += delegate {
						Widget.OnTextChanged (EventArgs.Empty);
					};
					break;
				default:
					base.AttachEvent (handler);
					break;
			}
		}

		void HandleExposeEvent (object o, Gtk.ExposeEventArgs args)
		{
			if (!string.IsNullOrEmpty(Control.Text) || args.Event.Window == Control.GdkWindow)
				return;

			if (placeholderLayout == null) {
				placeholderLayout = new Pango.Layout (Control.PangoContext);
				placeholderLayout.FontDescription = Control.PangoContext.FontDescription.Copy ();
			}
			placeholderLayout.SetText (placeholderText);

			int currentHeight, currentWidth;
			args.Event.Window.GetSize (out currentWidth, out currentHeight);

			int width, height;
			placeholderLayout.GetPixelSize (out width, out height);

			var style = Control.Style;
			var bc = style.Base (Gtk.StateType.Normal);
			var tc = style.Text (Gtk.StateType.Normal);

			using (var gc = new Gdk.GC (args.Event.Window)) {
				gc.Copy (style.TextGC (Gtk.StateType.Normal));

				gc.RgbFgColor = new Gdk.Color ((byte)(((int)bc.Red + tc.Red) / 2 / 256), (byte)(((int)bc.Green + (int)tc.Green) / 2 / 256), (byte)((bc.Blue + tc.Blue) / 2 / 256));

				args.Event.Window.DrawLayout (gc, 2, (currentHeight - height) / 2 + 1, placeholderLayout);
			}
		}

		public override Eto.Drawing.Font Font
		{
			get { return base.Font; }
			set {
				base.Font = value;
				placeholderLayout = null;
			}
		}

		public override string Text {
			get { return Control.Text; }
			set { Control.Text = value ?? string.Empty; }
		}

		public bool ReadOnly {
			get { return !Control.IsEditable; }
			set { Control.IsEditable = !value; }
		}
		
		public int MaxLength {
			get { return Control.MaxLength; }
			set { Control.MaxLength = value; }
		}

		public string PlaceholderText {
			get { return placeholderText; }
			set	{
				if (!string.IsNullOrEmpty(placeholderText))
					Control.ExposeEvent -= HandleExposeEvent;
				placeholderText = value;
				if (!string.IsNullOrEmpty (placeholderText))
					Control.ExposeEvent += HandleExposeEvent;
			}
		}

        public void SelectAll()
        {
            if (!string.IsNullOrEmpty(
                Control.Text))
                Control.SelectRegion(
                    0, 
                    Control.Text.Length - 1);
        }
    }
}
=======
using System;
using Eto.Forms;
using System.Runtime.InteropServices;
using GLib;

namespace Eto.Platform.GtkSharp
{
	public class TextBoxHandler : GtkControl<Gtk.Entry, TextBox>, ITextBox
	{
		Pango.Layout placeholderLayout;
		string placeholderText;

		public TextBoxHandler ()
		{
			Control = new Gtk.Entry ();
			Control.SetSizeRequest (100, -1);
			Control.ActivatesDefault = true;
		}

		public override void AttachEvent (string handler)
		{
			switch (handler) {
				case TextBox.TextChangedEvent:
					Control.Changed += delegate {
						Widget.OnTextChanged (EventArgs.Empty);
					};
					break;
				default:
					base.AttachEvent (handler);
					break;
			}
		}

		void HandleExposeEvent (object o, Gtk.ExposeEventArgs args)
		{
			if (!string.IsNullOrEmpty(Control.Text) || args.Event.Window == Control.GdkWindow)
				return;

			if (placeholderLayout == null) {
				placeholderLayout = new Pango.Layout (Control.PangoContext);
				placeholderLayout.FontDescription = Control.PangoContext.FontDescription.Copy ();
			}
			placeholderLayout.SetText (placeholderText);

			int currentHeight, currentWidth;
			args.Event.Window.GetSize (out currentWidth, out currentHeight);

			int width, height;
			placeholderLayout.GetPixelSize (out width, out height);

			var style = Control.Style;
			var bc = style.Base (Gtk.StateType.Normal);
			var tc = style.Text (Gtk.StateType.Normal);

			using (var gc = new Gdk.GC (args.Event.Window)) {
				gc.Copy (style.TextGC (Gtk.StateType.Normal));

				gc.RgbFgColor = new Gdk.Color ((byte)(((int)bc.Red + tc.Red) / 2 / 256), (byte)(((int)bc.Green + (int)tc.Green) / 2 / 256), (byte)((bc.Blue + tc.Blue) / 2 / 256));

				args.Event.Window.DrawLayout (gc, 2, (currentHeight - height) / 2 + 1, placeholderLayout);
			}
		}

		public override Eto.Drawing.Font Font
		{
			get { return base.Font; }
			set {
				base.Font = value;
				placeholderLayout = null;
			}
		}

		public override string Text {
			get { return Control.Text; }
			set { Control.Text = value ?? string.Empty; }
		}

		public bool ReadOnly {
			get { return !Control.IsEditable; }
			set { Control.IsEditable = !value; }
		}
		
		public int MaxLength {
			get { return Control.MaxLength; }
			set { Control.MaxLength = value; }
		}

		public string PlaceholderText {
			get { return placeholderText; }
			set	{
				if (!string.IsNullOrEmpty(placeholderText))
					Control.ExposeEvent -= HandleExposeEvent;
				placeholderText = value;
				if (!string.IsNullOrEmpty (placeholderText))
					Control.ExposeEvent += HandleExposeEvent;
			}
		}

		public void SelectAll()
		{
			Control.GrabFocus ();
			if (!string.IsNullOrEmpty(Control.Text))
				Control.SelectRegion(0, Control.Text.Length);
		}
	}
}
>>>>>>> e4ba7677
<|MERGE_RESOLUTION|>--- conflicted
+++ resolved
@@ -1,217 +1,106 @@
-<<<<<<< HEAD
-using System;
-using Eto.Forms;
-using System.Runtime.InteropServices;
-using GLib;
-
-namespace Eto.Platform.GtkSharp
-{
-	public class TextBoxHandler : GtkControl<Gtk.Entry, TextBox>, ITextBox
-	{
-		Pango.Layout placeholderLayout;
-		string placeholderText;
-
-		public TextBoxHandler ()
-		{
-			Control = new Gtk.Entry ();
-			Control.SetSizeRequest (100, -1);
-			Control.ActivatesDefault = true;
-		}
-
-		public override void AttachEvent (string handler)
-		{
-			switch (handler) {
-				case TextBox.TextChangedEvent:
-					Control.Changed += delegate {
-						Widget.OnTextChanged (EventArgs.Empty);
-					};
-					break;
-				default:
-					base.AttachEvent (handler);
-					break;
-			}
-		}
-
-		void HandleExposeEvent (object o, Gtk.ExposeEventArgs args)
-		{
-			if (!string.IsNullOrEmpty(Control.Text) || args.Event.Window == Control.GdkWindow)
-				return;
-
-			if (placeholderLayout == null) {
-				placeholderLayout = new Pango.Layout (Control.PangoContext);
-				placeholderLayout.FontDescription = Control.PangoContext.FontDescription.Copy ();
-			}
-			placeholderLayout.SetText (placeholderText);
-
-			int currentHeight, currentWidth;
-			args.Event.Window.GetSize (out currentWidth, out currentHeight);
-
-			int width, height;
-			placeholderLayout.GetPixelSize (out width, out height);
-
-			var style = Control.Style;
-			var bc = style.Base (Gtk.StateType.Normal);
-			var tc = style.Text (Gtk.StateType.Normal);
-
-			using (var gc = new Gdk.GC (args.Event.Window)) {
-				gc.Copy (style.TextGC (Gtk.StateType.Normal));
-
-				gc.RgbFgColor = new Gdk.Color ((byte)(((int)bc.Red + tc.Red) / 2 / 256), (byte)(((int)bc.Green + (int)tc.Green) / 2 / 256), (byte)((bc.Blue + tc.Blue) / 2 / 256));
-
-				args.Event.Window.DrawLayout (gc, 2, (currentHeight - height) / 2 + 1, placeholderLayout);
-			}
-		}
-
-		public override Eto.Drawing.Font Font
-		{
-			get { return base.Font; }
-			set {
-				base.Font = value;
-				placeholderLayout = null;
-			}
-		}
-
-		public override string Text {
-			get { return Control.Text; }
-			set { Control.Text = value ?? string.Empty; }
-		}
-
-		public bool ReadOnly {
-			get { return !Control.IsEditable; }
-			set { Control.IsEditable = !value; }
-		}
-		
-		public int MaxLength {
-			get { return Control.MaxLength; }
-			set { Control.MaxLength = value; }
-		}
-
-		public string PlaceholderText {
-			get { return placeholderText; }
-			set	{
-				if (!string.IsNullOrEmpty(placeholderText))
-					Control.ExposeEvent -= HandleExposeEvent;
-				placeholderText = value;
-				if (!string.IsNullOrEmpty (placeholderText))
-					Control.ExposeEvent += HandleExposeEvent;
-			}
-		}
-
-        public void SelectAll()
-        {
-            if (!string.IsNullOrEmpty(
-                Control.Text))
-                Control.SelectRegion(
-                    0, 
-                    Control.Text.Length - 1);
-        }
-    }
-}
-=======
-using System;
-using Eto.Forms;
-using System.Runtime.InteropServices;
-using GLib;
-
-namespace Eto.Platform.GtkSharp
-{
-	public class TextBoxHandler : GtkControl<Gtk.Entry, TextBox>, ITextBox
-	{
-		Pango.Layout placeholderLayout;
-		string placeholderText;
-
-		public TextBoxHandler ()
-		{
-			Control = new Gtk.Entry ();
-			Control.SetSizeRequest (100, -1);
-			Control.ActivatesDefault = true;
-		}
-
-		public override void AttachEvent (string handler)
-		{
-			switch (handler) {
-				case TextBox.TextChangedEvent:
-					Control.Changed += delegate {
-						Widget.OnTextChanged (EventArgs.Empty);
-					};
-					break;
-				default:
-					base.AttachEvent (handler);
-					break;
-			}
-		}
-
-		void HandleExposeEvent (object o, Gtk.ExposeEventArgs args)
-		{
-			if (!string.IsNullOrEmpty(Control.Text) || args.Event.Window == Control.GdkWindow)
-				return;
-
-			if (placeholderLayout == null) {
-				placeholderLayout = new Pango.Layout (Control.PangoContext);
-				placeholderLayout.FontDescription = Control.PangoContext.FontDescription.Copy ();
-			}
-			placeholderLayout.SetText (placeholderText);
-
-			int currentHeight, currentWidth;
-			args.Event.Window.GetSize (out currentWidth, out currentHeight);
-
-			int width, height;
-			placeholderLayout.GetPixelSize (out width, out height);
-
-			var style = Control.Style;
-			var bc = style.Base (Gtk.StateType.Normal);
-			var tc = style.Text (Gtk.StateType.Normal);
-
-			using (var gc = new Gdk.GC (args.Event.Window)) {
-				gc.Copy (style.TextGC (Gtk.StateType.Normal));
-
-				gc.RgbFgColor = new Gdk.Color ((byte)(((int)bc.Red + tc.Red) / 2 / 256), (byte)(((int)bc.Green + (int)tc.Green) / 2 / 256), (byte)((bc.Blue + tc.Blue) / 2 / 256));
-
-				args.Event.Window.DrawLayout (gc, 2, (currentHeight - height) / 2 + 1, placeholderLayout);
-			}
-		}
-
-		public override Eto.Drawing.Font Font
-		{
-			get { return base.Font; }
-			set {
-				base.Font = value;
-				placeholderLayout = null;
-			}
-		}
-
-		public override string Text {
-			get { return Control.Text; }
-			set { Control.Text = value ?? string.Empty; }
-		}
-
-		public bool ReadOnly {
-			get { return !Control.IsEditable; }
-			set { Control.IsEditable = !value; }
-		}
-		
-		public int MaxLength {
-			get { return Control.MaxLength; }
-			set { Control.MaxLength = value; }
-		}
-
-		public string PlaceholderText {
-			get { return placeholderText; }
-			set	{
-				if (!string.IsNullOrEmpty(placeholderText))
-					Control.ExposeEvent -= HandleExposeEvent;
-				placeholderText = value;
-				if (!string.IsNullOrEmpty (placeholderText))
-					Control.ExposeEvent += HandleExposeEvent;
-			}
-		}
-
-		public void SelectAll()
-		{
-			Control.GrabFocus ();
-			if (!string.IsNullOrEmpty(Control.Text))
-				Control.SelectRegion(0, Control.Text.Length);
-		}
-	}
-}
->>>>>>> e4ba7677
+using System;
+using Eto.Forms;
+using System.Runtime.InteropServices;
+using GLib;
+
+namespace Eto.Platform.GtkSharp
+{
+	public class TextBoxHandler : GtkControl<Gtk.Entry, TextBox>, ITextBox
+	{
+		Pango.Layout placeholderLayout;
+		string placeholderText;
+
+		public TextBoxHandler ()
+		{
+			Control = new Gtk.Entry ();
+			Control.SetSizeRequest (100, -1);
+			Control.ActivatesDefault = true;
+		}
+
+		public override void AttachEvent (string handler)
+		{
+			switch (handler) {
+				case TextBox.TextChangedEvent:
+					Control.Changed += delegate {
+						Widget.OnTextChanged (EventArgs.Empty);
+					};
+					break;
+				default:
+					base.AttachEvent (handler);
+					break;
+			}
+		}
+
+		void HandleExposeEvent (object o, Gtk.ExposeEventArgs args)
+		{
+			if (!string.IsNullOrEmpty(Control.Text) || args.Event.Window == Control.GdkWindow)
+				return;
+
+			if (placeholderLayout == null) {
+				placeholderLayout = new Pango.Layout (Control.PangoContext);
+				placeholderLayout.FontDescription = Control.PangoContext.FontDescription.Copy ();
+			}
+			placeholderLayout.SetText (placeholderText);
+
+			int currentHeight, currentWidth;
+			args.Event.Window.GetSize (out currentWidth, out currentHeight);
+
+			int width, height;
+			placeholderLayout.GetPixelSize (out width, out height);
+
+			var style = Control.Style;
+			var bc = style.Base (Gtk.StateType.Normal);
+			var tc = style.Text (Gtk.StateType.Normal);
+
+			using (var gc = new Gdk.GC (args.Event.Window)) {
+				gc.Copy (style.TextGC (Gtk.StateType.Normal));
+
+				gc.RgbFgColor = new Gdk.Color ((byte)(((int)bc.Red + tc.Red) / 2 / 256), (byte)(((int)bc.Green + (int)tc.Green) / 2 / 256), (byte)((bc.Blue + tc.Blue) / 2 / 256));
+
+				args.Event.Window.DrawLayout (gc, 2, (currentHeight - height) / 2 + 1, placeholderLayout);
+			}
+		}
+
+		public override Eto.Drawing.Font Font
+		{
+			get { return base.Font; }
+			set {
+				base.Font = value;
+				placeholderLayout = null;
+			}
+		}
+
+		public override string Text {
+			get { return Control.Text; }
+			set { Control.Text = value ?? string.Empty; }
+		}
+
+		public bool ReadOnly {
+			get { return !Control.IsEditable; }
+			set { Control.IsEditable = !value; }
+		}
+		
+		public int MaxLength {
+			get { return Control.MaxLength; }
+			set { Control.MaxLength = value; }
+		}
+
+		public string PlaceholderText {
+			get { return placeholderText; }
+			set	{
+				if (!string.IsNullOrEmpty(placeholderText))
+					Control.ExposeEvent -= HandleExposeEvent;
+				placeholderText = value;
+				if (!string.IsNullOrEmpty (placeholderText))
+					Control.ExposeEvent += HandleExposeEvent;
+			}
+		}
+
+		public void SelectAll()
+		{
+			Control.GrabFocus ();
+			if (!string.IsNullOrEmpty(Control.Text))
+				Control.SelectRegion(0, Control.Text.Length);
+		}
+    }
+}