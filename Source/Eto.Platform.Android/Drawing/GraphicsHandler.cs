--- conflicted
+++ resolved
@@ -128,28 +128,14 @@
 			return paint;
 		}
 
-		public void Flush()
+		public bool AntiAlias
 		{			
 		}
 
-<<<<<<< HEAD
 		// The ANTI_ALIAS flag on Paint (not Canvas) causes it to render antialiased.
 		// SUBPIXEL_TEXT_FLAG is currently unsupported on Android.
 		// See http://stackoverflow.com/questions/4740565/meaning-of-some-paint-constants-in-android
 		public bool Antialias { get; set; }
-=======
-		public bool AntiAlias
-		{
-			get
-			{
-				throw new NotImplementedException();
-			}
-			set
-			{
-				throw new NotImplementedException();
-			}
-		}
->>>>>>> c96dab71
 
 		// TODO: setting the FILTER_BITMAP_FLAG on Paint (not Canvas)
 		// causes it to do a bilinear interpolation.
