<<<<<<< HEAD
using System;
using System.Collections;
using System.Collections.Generic;

namespace Eto.Forms
{
	public interface IMenuBar : IMenu, ISubMenu
	{

	}
	
	public class MenuBar : Menu, ISubMenuWidget
	{
		IMenuBar handler;
		MenuItemCollection menuItems;
		
		public MenuBar () : this (Generator.Current)
		{
		}

		public MenuBar (Generator g) : this (g, typeof(IMenuBar))
		{
		}
		
		protected MenuBar (Generator generator, Type type, bool initialize = true)
			: base (generator, type, initialize)
		{
			handler = (IMenuBar)base.Handler;
			menuItems = new MenuItemCollection (this, handler);
		}

		public MenuBar (Generator g, IEnumerable<IActionItem> actionItems) : this(g)
		{
			GenerateActions (actionItems);
		}
		
		public void GenerateActions (IEnumerable<IActionItem> actionItems)
		{
			foreach (IActionItem ai in actionItems) {
				ai.Generate (this);
			}
		}

		public MenuItemCollection MenuItems {
			get { return menuItems; }
		}
	}
}
=======
using System;
using System.Collections;
using System.Collections.Generic;

namespace Eto.Forms
{
	public interface IMenuBar : IMenu, ISubMenu
	{

	}
	
	public class MenuBar : Menu, ISubMenuWidget
	{
		IMenuBar handler;
		MenuItemCollection menuItems;
		
		public MenuBar () : this (Generator.Current)
		{
		}

		public MenuBar (Generator g) : this (g, typeof(IMenuBar))
		{
		}
		
		protected MenuBar (Generator generator, Type type, bool initialize = true)
			: base (generator, type, initialize)
		{
			handler = (IMenuBar)base.Handler;
			menuItems = new MenuItemCollection (this, handler);
		}

		public MenuBar (Generator g, IEnumerable<IActionItem> actionItems) : this(g)
		{
			GenerateActions (actionItems);
		}
		
		public void GenerateActions (IEnumerable<IActionItem> actionItems)
		{
			foreach (IActionItem ai in actionItems) {
				ai.Generate (this);
			}
		}

		public MenuItemCollection MenuItems {
			get { return menuItems; }
		}

		IWidget ISubMenuWidget.Handler { get { return this.Handler; } }

	}
}
>>>>>>> e4ba7677
<|MERGE_RESOLUTION|>--- conflicted
+++ resolved
@@ -1,102 +1,51 @@
-<<<<<<< HEAD
-using System;
-using System.Collections;
-using System.Collections.Generic;
-
-namespace Eto.Forms
-{
-	public interface IMenuBar : IMenu, ISubMenu
-	{
-
-	}
-	
-	public class MenuBar : Menu, ISubMenuWidget
-	{
-		IMenuBar handler;
-		MenuItemCollection menuItems;
-		
-		public MenuBar () : this (Generator.Current)
-		{
-		}
-
-		public MenuBar (Generator g) : this (g, typeof(IMenuBar))
-		{
-		}
-		
-		protected MenuBar (Generator generator, Type type, bool initialize = true)
-			: base (generator, type, initialize)
-		{
-			handler = (IMenuBar)base.Handler;
-			menuItems = new MenuItemCollection (this, handler);
-		}
-
-		public MenuBar (Generator g, IEnumerable<IActionItem> actionItems) : this(g)
-		{
-			GenerateActions (actionItems);
-		}
-		
-		public void GenerateActions (IEnumerable<IActionItem> actionItems)
-		{
-			foreach (IActionItem ai in actionItems) {
-				ai.Generate (this);
-			}
-		}
-
-		public MenuItemCollection MenuItems {
-			get { return menuItems; }
-		}
-	}
-}
-=======
-using System;
-using System.Collections;
-using System.Collections.Generic;
-
-namespace Eto.Forms
-{
-	public interface IMenuBar : IMenu, ISubMenu
-	{
-
-	}
-	
-	public class MenuBar : Menu, ISubMenuWidget
-	{
-		IMenuBar handler;
-		MenuItemCollection menuItems;
-		
-		public MenuBar () : this (Generator.Current)
-		{
-		}
-
-		public MenuBar (Generator g) : this (g, typeof(IMenuBar))
-		{
-		}
-		
-		protected MenuBar (Generator generator, Type type, bool initialize = true)
-			: base (generator, type, initialize)
-		{
-			handler = (IMenuBar)base.Handler;
-			menuItems = new MenuItemCollection (this, handler);
-		}
-
-		public MenuBar (Generator g, IEnumerable<IActionItem> actionItems) : this(g)
-		{
-			GenerateActions (actionItems);
-		}
-		
-		public void GenerateActions (IEnumerable<IActionItem> actionItems)
-		{
-			foreach (IActionItem ai in actionItems) {
-				ai.Generate (this);
-			}
-		}
-
-		public MenuItemCollection MenuItems {
-			get { return menuItems; }
-		}
-
-		IWidget ISubMenuWidget.Handler { get { return this.Handler; } }
-
-	}
-}
->>>>>>> e4ba7677
+using System;
+using System.Collections;
+using System.Collections.Generic;
+
+namespace Eto.Forms
+{
+	public interface IMenuBar : IMenu, ISubMenu
+	{
+
+	}
+	
+	public class MenuBar : Menu, ISubMenuWidget
+	{
+		IMenuBar handler;
+		MenuItemCollection menuItems;
+		
+		public MenuBar () : this (Generator.Current)
+		{
+		}
+
+		public MenuBar (Generator g) : this (g, typeof(IMenuBar))
+		{
+		}
+		
+		protected MenuBar (Generator generator, Type type, bool initialize = true)
+			: base (generator, type, initialize)
+		{
+			handler = (IMenuBar)base.Handler;
+			menuItems = new MenuItemCollection (this, handler);
+		}
+
+		public MenuBar (Generator g, IEnumerable<IActionItem> actionItems) : this(g)
+		{
+			GenerateActions (actionItems);
+		}
+		
+		public void GenerateActions (IEnumerable<IActionItem> actionItems)
+		{
+			foreach (IActionItem ai in actionItems) {
+				ai.Generate (this);
+			}
+		}
+
+		public MenuItemCollection MenuItems {
+			get { return menuItems; }
+		}
+
+		IWidget ISubMenuWidget.Handler { get { return this.Handler; } }
+
+	}
+}