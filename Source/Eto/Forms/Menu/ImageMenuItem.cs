--- conflicted
+++ resolved
@@ -1,133 +1,69 @@
-<<<<<<< HEAD
-using System;
-using System.Collections;
-using Eto.Drawing;
-using System.Collections.Generic;
-
-namespace Eto.Forms
-{
-	public static class ImageMenuExtensions
-	{
-		public static ImageMenuItem Add (this MenuItemCollection items, string text)
-		{
-			var item = new ImageMenuItem (items.Parent.Generator);
-			item.Text = text;
-			items.Add (item);
-			return item;
-		}
-	}
-	
-	public interface IImageMenuItem : IMenuActionItem, ISubMenu
-	{
-		Icon Icon { get; set; }
-        Image Image { get; set; }
-	}
-	
-	public class ImageMenuItem : MenuActionItem, ISubMenuWidget
-	{
-		IImageMenuItem handler;
-		MenuItemCollection menuItems;
-		
-		public ImageMenuItem () : this (Generator.Current)
-		{
-		}
-		
-		public ImageMenuItem (Generator g) : this (g, typeof(IImageMenuItem))
-		{
-		}
-		
-		protected ImageMenuItem (Generator generator, Type type, bool initialize = true)
-			: base (generator, type, initialize)
-		{
-			handler = (IImageMenuItem)base.Handler;
-			menuItems = new MenuItemCollection (this, handler);
-		}
-
-		public MenuItemCollection MenuItems {
-			get { return menuItems; }
-		}
-
-		public Icon Icon {
-			get { return handler.Icon; }
-			set { handler.Icon = value; }
-		}
-
-        public Image Image
-        {
-            get { return handler.Image; }
-            set { handler.Image = value; }
-        }
-		
-		public void GenerateActions (IEnumerable<IActionItem> actionItems)
-		{
-			foreach (IActionItem ai in actionItems) {
-				ai.Generate (this);
-			}
-		}
-		
-	}
-}
-=======
-using System;
-using System.Collections;
-using Eto.Drawing;
-using System.Collections.Generic;
-
-namespace Eto.Forms
-{
-	public static class ImageMenuExtensions
-	{
-		public static ImageMenuItem Add (this MenuItemCollection items, string text)
-		{
-			var item = new ImageMenuItem (items.Parent.Generator);
-			item.Text = text;
-			items.Add (item);
-			return item;
-		}
-	}
-	
-	public interface IImageMenuItem : IMenuActionItem, ISubMenu
-	{
-		Icon Icon { get; set; }
-	}
-	
-	public class ImageMenuItem : MenuActionItem, ISubMenuWidget
-	{
-		IImageMenuItem handler;
-		MenuItemCollection menuItems;
-		
-		public ImageMenuItem () : this (Generator.Current)
-		{
-		}
-		
-		public ImageMenuItem (Generator g) : this (g, typeof(IImageMenuItem))
-		{
-		}
-		
-		protected ImageMenuItem (Generator generator, Type type, bool initialize = true)
-			: base (generator, type, initialize)
-		{
-			handler = (IImageMenuItem)base.Handler;
-			menuItems = new MenuItemCollection (this, handler);
-		}
-
-		public MenuItemCollection MenuItems {
-			get { return menuItems; }
-		}
-
-		public Icon Icon {
-			get { return handler.Icon; }
-			set { handler.Icon = value; }
-		}
-		
-		public void GenerateActions (IEnumerable<IActionItem> actionItems)
-		{
-			foreach (IActionItem ai in actionItems) {
-				ai.Generate (this);
-			}
-		}
-
-		IWidget ISubMenuWidget.Handler { get { return this.Handler; } }
-	}
-}
->>>>>>> e4ba7677
+using System;
+using System.Collections;
+using Eto.Drawing;
+using System.Collections.Generic;
+
+namespace Eto.Forms
+{
+	public static class ImageMenuExtensions
+	{
+		public static ImageMenuItem Add (this MenuItemCollection items, string text)
+		{
+			var item = new ImageMenuItem (items.Parent.Generator);
+			item.Text = text;
+			items.Add (item);
+			return item;
+		}
+	}
+	
+	public interface IImageMenuItem : IMenuActionItem, ISubMenu
+	{
+		Icon Icon { get; set; }
+        Image Image { get; set; }
+	}
+	
+	public class ImageMenuItem : MenuActionItem, ISubMenuWidget
+	{
+		IImageMenuItem handler;
+		MenuItemCollection menuItems;
+		
+		public ImageMenuItem () : this (Generator.Current)
+		{
+		}
+		
+		public ImageMenuItem (Generator g) : this (g, typeof(IImageMenuItem))
+		{
+		}
+		
+		protected ImageMenuItem (Generator generator, Type type, bool initialize = true)
+			: base (generator, type, initialize)
+		{
+			handler = (IImageMenuItem)base.Handler;
+			menuItems = new MenuItemCollection (this, handler);
+		}
+
+		public MenuItemCollection MenuItems {
+			get { return menuItems; }
+		}
+
+		public Icon Icon {
+			get { return handler.Icon; }
+			set { handler.Icon = value; }
+		}
+
+        public Image Image
+        {
+            get { return handler.Image; }
+            set { handler.Image = value; }
+        }
+		
+		public void GenerateActions (IEnumerable<IActionItem> actionItems)
+		{
+			foreach (IActionItem ai in actionItems) {
+				ai.Generate (this);
+			}
+		}
+
+		IWidget ISubMenuWidget.Handler { get { return this.Handler; } }
+	}
+}