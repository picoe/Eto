--- conflicted
+++ resolved
@@ -1,129 +1,63 @@
-<<<<<<< HEAD
-﻿using System;
-using System.Collections.Generic;
-
-#if XAML
-using System.Xaml;
-#endif
-
-namespace Eto
-{
-	/// <summary>
-	/// Attachable property storage for xaml
-	/// </summary>
-	/// <remarks>
-	/// This is used as a storage for xaml property values.
-	/// </remarks>
-	public class PropertyStore : Dictionary<AttachableMemberIdentifier, object>
-	{
-		/// <summary>
-		/// Gets the parent object of this store
-		/// </summary>
-		public object Parent { get; private set; }
-
-		/// <summary>
-		/// Initializes a new instance of the PropertyStore class
-		/// </summary>
-		/// <param name="parent">Object that contains this property store</param>
-		public PropertyStore (object parent)
-		{
-			this.Parent = parent;
-		}
-
-		/// <summary>
-		/// Gets an attachable property value, using a default if not set to a value
-		/// </summary>
-		/// <typeparam name="T">Type of the property value to get</typeparam>
-		/// <param name="member">Member to retrieve</param>
-		/// <param name="defaultValue">Default value to use if no value is stored</param>
-		/// <returns>Value of the attached property, or <paramref name="defaultValue"/> if not set</returns>
-		public T Get<T> (AttachableMemberIdentifier member, T defaultValue)
-		{
-			object value;
-			if (this.TryGetValue (member, out value))
-				return (T)value;
-			else
-				return defaultValue;
-		}
-
-		/// <summary>
-		/// Gets an attachable property value
-		/// </summary>
-		/// <typeparam name="T">Type of the property value to get</typeparam>
-		/// <param name="member">Member to retrieve</param>
-		/// <returns>Value of the attached property</returns>
-		public T Get<T> (AttachableMemberIdentifier member)
-		{
-			object value;
-			if (this.TryGetValue (member, out value))
-				return (T)value;
-			else
-				return default (T);
-		}
-	}
-}
-=======
-﻿using System;
-using System.Collections.Generic;
-
-#if XAML
-using System.Xaml;
-#endif
-
-namespace Eto
-{
-	/// <summary>
-	/// Attachable property storage for xaml
-	/// </summary>
-	/// <remarks>
-	/// This is used as a storage for xaml property values.
-	/// </remarks>
-	public class PropertyStore : Dictionary<AttachableMemberIdentifier, object>
-	{
-		/// <summary>
-		/// Gets the parent object of this store
-		/// </summary>
-		public object Parent { get; private set; }
-
-		/// <summary>
-		/// Initializes a new instance of the PropertyStore class
-		/// </summary>
-		/// <param name="parent">Object that contains this property store</param>
-		public PropertyStore (object parent)
-		{
-			this.Parent = parent;
-		}
-
-		/// <summary>
-		/// Gets an attachable property value, using a default if not set to a value
-		/// </summary>
-		/// <typeparam name="T">Type of the property value to get</typeparam>
-		/// <param name="member">Member to retrieve</param>
-		/// <param name="defaultValue">Default value to use if no value is stored</param>
-		/// <returns>Value of the attached property, or <paramref name="defaultValue"/> if not set</returns>
-		public T Get<T> (AttachableMemberIdentifier member, T defaultValue)
-		{
-			object value;
-			if (this.TryGetValue (member, out value))
-				return (T)value;
-			else
-				return defaultValue;
-		}
-
-		/// <summary>
-		/// Gets an attachable property value
-		/// </summary>
-		/// <typeparam name="T">Type of the property value to get</typeparam>
-		/// <param name="member">Member to retrieve</param>
-		/// <returns>Value of the attached property</returns>
-		public T Get<T> (AttachableMemberIdentifier member)
-		{
-			object value;
-			if (this.TryGetValue (member, out value))
-				return (T)value;
-			else
-				return default (T);
-		}
-	}
-}
->>>>>>> 46f7b109
+using System;
+using System.Collections.Generic;
+
+#if XAML
+using System.Xaml;
+#endif
+
+namespace Eto
+{
+	/// <summary>
+	/// Attachable property storage for xaml
+	/// </summary>
+	/// <remarks>
+	/// This is used as a storage for xaml property values.
+	/// </remarks>
+	public class PropertyStore : Dictionary<AttachableMemberIdentifier, object>
+	{
+		/// <summary>
+		/// Gets the parent object of this store
+		/// </summary>
+		public object Parent { get; private set; }
+
+		/// <summary>
+		/// Initializes a new instance of the PropertyStore class
+		/// </summary>
+		/// <param name="parent">Object that contains this property store</param>
+		public PropertyStore (object parent)
+		{
+			this.Parent = parent;
+		}
+
+		/// <summary>
+		/// Gets an attachable property value, using a default if not set to a value
+		/// </summary>
+		/// <typeparam name="T">Type of the property value to get</typeparam>
+		/// <param name="member">Member to retrieve</param>
+		/// <param name="defaultValue">Default value to use if no value is stored</param>
+		/// <returns>Value of the attached property, or <paramref name="defaultValue"/> if not set</returns>
+		public T Get<T> (AttachableMemberIdentifier member, T defaultValue)
+		{
+			object value;
+			if (this.TryGetValue (member, out value))
+				return (T)value;
+			else
+				return defaultValue;
+		}
+
+		/// <summary>
+		/// Gets an attachable property value
+		/// </summary>
+		/// <typeparam name="T">Type of the property value to get</typeparam>
+		/// <param name="member">Member to retrieve</param>
+		/// <returns>Value of the attached property</returns>
+		public T Get<T> (AttachableMemberIdentifier member)
+		{
+			object value;
+			if (this.TryGetValue (member, out value))
+				return (T)value;
+			else
+				return default (T);
+		}
+	}
+}