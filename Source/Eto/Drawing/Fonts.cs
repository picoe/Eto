--- conflicted
+++ resolved
@@ -59,13 +59,8 @@
 		public static FontFamily GetSystemFontFamily (string systemFontFamily, Generator generator = null)
 		{
 			generator = generator ?? Generator.Current;
-<<<<<<< HEAD
-			var fonts = generator.CreateHandler<IFonts>();
+			var fonts = generator.Create<IFonts>();
 			return new FontFamily(generator, fonts.GetSystemFontFamily(systemFontFamily));
-=======
-			var fonts = generator.Create<IFonts>();
-			return fonts.GetSystemFontFamily(systemFontFamily);
->>>>>>> 6b739447
 		}
 	}
 }
