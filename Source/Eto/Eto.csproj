--- conflicted
+++ resolved
@@ -363,11 +363,8 @@
     <Compile Include="Drawing\PenLineCap.cs" />
     <Compile Include="Drawing\TextureBrush.cs" />
     <Compile Include="Drawing\LinearGradientBrush.cs" />
-<<<<<<< HEAD
-=======
     <Compile Include="Interface\IKeyboardInputSource.cs" />
     <Compile Include="Interface\IMouseInputSource.cs" />
->>>>>>> 8fb72048
     <Compile Include="Forms\Screen.cs" />
     <Compile Include="Helper.cs" />
     <Compile Include="Forms\Controls\RadioButtonList.cs" />
