using System;
using System.Collections.Generic;
using System.Text;
using Eto.Drawing;
using SD = System.Drawing;
using SWF = System.Windows.Forms;

namespace Eto.Platform.Windows.Drawing
{
	public static class FontExtensions
	{
		public static SD.Font ToSD (this Font font)
		{
			if (font == null)
				return null;
			var handler = font.Handler as FontHandler;
			return handler.Control;
		}

		public static Font ToEto (this SD.Font font, Eto.Generator generator)
		{
			if (font == null)
				return null;
			return new Font (generator, new FontHandler (font));
		}
	}

	public class FontHandler : WidgetHandler<System.Drawing.Font, Font>, IFont
	{
		FontTypeface typeface;
		FontFamily family;

		public FontHandler ()
		{
		}

		public FontHandler (SD.Font font)
		{
			Control = font;
		}

		public void Create (string fontName, float size, FontStyle style)
		{
			Control = new SD.Font (fontName, size, Generator.Convert(style));
		}

		public void Create (FontFamily family, float size, FontStyle style)
<<<<<<< HEAD
		{
			Control = new SD.Font (family.ToSD (), size, style.ToSD ());
=======
		{
			this.family = family;
			var familyHandler = (FontFamilyHandler)family.Handler;
			Control = new SD.Font (familyHandler.Control, size, Generator.Convert (style));
		}

		public void Create (FontTypeface typeface, float size)
		{
			this.typeface = typeface;
			Control = new SD.Font (typeface.Family.Name, size, Generator.Convert (typeface.FontStyle));
>>>>>>> 9676a8cb
		}
		
		public void Create (SystemFont systemFont, float? size)
		{
			switch (systemFont) {
			case SystemFont.Default:
				Control = SD.SystemFonts.DefaultFont;
				break;
			case SystemFont.Bold:
				Control = new SD.Font(SD.SystemFonts.DefaultFont, SD.FontStyle.Bold);
				break;
			case SystemFont.TitleBar:
				Control = SD.SystemFonts.CaptionFont;
				break;
			case SystemFont.ToolTip:
				Control = SD.SystemFonts.DefaultFont;
				break;
			case SystemFont.Label:
				Control = SD.SystemFonts.DialogFont;
				break;
			case SystemFont.MenuBar:
				Control = SD.SystemFonts.MenuFont;
				break;
			case SystemFont.Menu:
				Control = SD.SystemFonts.MenuFont;
				break;
			case SystemFont.Message:
				Control = SD.SystemFonts.MessageBoxFont;
				break;
			case SystemFont.Palette:
				Control = SD.SystemFonts.DialogFont;
				break;
			case SystemFont.StatusBar:
				Control = SD.SystemFonts.StatusFont;
				break;
			default:
				throw new NotImplementedException();
			}
			if (size != null) {
				Control = new SD.Font(Control.FontFamily, size.Value, Control.Style, SD.GraphicsUnit.Point);
			}
		}
		
		public float Size
<<<<<<< HEAD
=======
		{
			get { return this.Control.Size; }
		}

		public string FamilyName
>>>>>>> 9676a8cb
		{
			get { return this.Control.FontFamily.Name; }
		}


		public FontStyle FontStyle
		{
			get { return Generator.Convert(Control.Style); }
		}

		public FontFamily Family
		{
			get
			{
				if (family == null) {
					family = new FontFamily (Widget.Generator, new FontFamilyHandler (Control.FontFamily));
				}
				return family;
			}
		}

		public FontTypeface Typeface
		{
			get
			{
				if (typeface == null) {
					typeface = new FontTypeface (Family, new FontTypefaceHandler (Control.Style));
				}
				return typeface;
			}
		}

		public SD.FontFamily WindowsFamily
		{
			get { return Control.FontFamily; }
		}
	}
}<|MERGE_RESOLUTION|>--- conflicted
+++ resolved
@@ -45,10 +45,6 @@
 		}
 
 		public void Create (FontFamily family, float size, FontStyle style)
-<<<<<<< HEAD
-		{
-			Control = new SD.Font (family.ToSD (), size, style.ToSD ());
-=======
 		{
 			this.family = family;
 			var familyHandler = (FontFamilyHandler)family.Handler;
@@ -58,8 +54,8 @@
 		public void Create (FontTypeface typeface, float size)
 		{
 			this.typeface = typeface;
+
 			Control = new SD.Font (typeface.Family.Name, size, Generator.Convert (typeface.FontStyle));
->>>>>>> 9676a8cb
 		}
 		
 		public void Create (SystemFont systemFont, float? size)
@@ -104,14 +100,11 @@
 		}
 		
 		public float Size
-<<<<<<< HEAD
-=======
 		{
 			get { return this.Control.Size; }
 		}
 
 		public string FamilyName
->>>>>>> 9676a8cb
 		{
 			get { return this.Control.FontFamily.Name; }
 		}
