using System;
using SWF = System.Windows.Forms;
using Eto.Forms;
using Eto.Platform.CustomControls;
using System.Runtime.InteropServices;
using System.Collections.Generic;

namespace Eto.Platform.Windows.Forms.Controls
{
	public class WebViewHandler : WindowsControl<SWF.WebBrowser, WebView>, IWebView
	{
		[ComImport, InterfaceType (ComInterfaceType.InterfaceIsIUnknown)]
		[Guid ("6d5140c1-7436-11ce-8034-00aa006009fa")]
		internal interface IServiceProvider
		{
			[return: MarshalAs (UnmanagedType.IUnknown)]
			object QueryService (ref Guid guidService, ref Guid riid);
		}

		HashSet<string> delayedEvents = new HashSet<string> ();

<<<<<<< HEAD
=======
#if !__MonoCS__
>>>>>>> 88308261
		SHDocVw.WebBrowser_V1 WebBrowserV1
		{
			get { return (SHDocVw.WebBrowser_V1)Control.ActiveXInstance; }
		}
<<<<<<< HEAD

		public WebViewHandler ()
		{
			this.Control = new SWF.WebBrowser { IsWebBrowserContextMenuEnabled = false };
=======

		public void AttachEvent (SHDocVw.WebBrowser_V1 control, string handler)
		{
			switch (handler)
			{
			case WebView.OpenNewWindowEvent:
				control.NewWindow += WebBrowserV1_NewWindow;
				break;
			}
		}
#endif

		public WebViewHandler ()
		{
			this.Control = new SWF.WebBrowser {
				IsWebBrowserContextMenuEnabled = false,
				WebBrowserShortcutsEnabled = false,
				AllowWebBrowserDrop = false
			};
>>>>>>> 88308261
			this.Control.HandleCreated += (sender, e) => {
				HookDocumentEvents ();
			};
		}

<<<<<<< HEAD
		public void AttachEvent (SHDocVw.WebBrowser_V1 control, string handler)
		{
			switch (handler)
			{
			case WebView.OpenNewWindowEvent:
				control.NewWindow += WebBrowserV1_NewWindow;
				break;
			}
		}
=======
>>>>>>> 88308261

		void WebBrowserV1_NewWindow (string URL, int Flags, string TargetFrameName, ref object PostData, string Headers, ref bool Processed)
		{
			var e = new WebViewNewWindowEventArgs (new Uri (URL), TargetFrameName);
			Widget.OnOpenNewWindow (e);
			Processed = e.Cancel;
		}
		
		public override void AttachEvent (string handler)
		{
			switch (handler) {
			case WebView.DocumentLoadedEvent:
				this.Control.DocumentCompleted += (sender, e) => {
					Widget.OnDocumentLoaded (new WebViewLoadedEventArgs (e.Url));
				};
				break;
			case WebView.DocumentLoadingEvent:
				this.Control.Navigating += (sender, e) => {
					var args = new WebViewLoadingEventArgs (e.Url, false);
					Widget.OnDocumentLoading (args);
					e.Cancel = args.Cancel;
				};
				break;
			case WebView.OpenNewWindowEvent:
				HookDocumentEvents (handler);
				break;
			case WebView.DocumentTitleChangedEvent:
				this.Control.DocumentTitleChanged += delegate {
					Widget.OnDocumentTitleChanged (new WebViewTitleEventArgs (Control.DocumentTitle));
				};
				break;
			default:
				base.AttachEvent (handler);
				break;
			}
			
		}	

		void HookDocumentEvents (string newEvent = null)
		{
			if (newEvent != null)
				delayedEvents.Add (newEvent);
			if (Control.ActiveXInstance != null)
			{
<<<<<<< HEAD
				foreach (var handler in delayedEvents)
					AttachEvent (WebBrowserV1, handler);
=======
#if !__MonoCS__
				foreach (var handler in delayedEvents)
					AttachEvent (WebBrowserV1, handler);
#endif
>>>>>>> 88308261
				delayedEvents.Clear ();
			}
		}

		public Uri Url {
			get { return this.Control.Url; }
			set { this.Control.Url = value; }
		}
		
		public string DocumentTitle {
			get {
				return this.Control.DocumentTitle;
			}
		}
		
		public string ExecuteScript (string script)
		{
			var fullScript = string.Format ("var fn = function() {{ {0} }}; fn();", script);
			return Convert.ToString (Control.Document.InvokeScript ("eval", new object[] { fullScript }));
		}
		
		public void Stop ()
		{
			this.Control.Stop ();
		}
		
		public void Reload ()
		{
			this.Control.Refresh ();
		}
		
		public void GoBack ()
		{
			this.Control.GoBack ();
		}
		
		public bool CanGoBack {
			get {
				return this.Control.CanGoBack;
			}
		}
		
		public void GoForward ()
		{
			this.Control.GoForward ();
		}
		
		public bool CanGoForward {
			get {
				return this.Control.CanGoForward;
			}
		}
		
		HttpServer server;

		public void LoadHtml (string html, Uri baseUri)
		{
			if (baseUri != null) {
				if (server == null)
					server = new HttpServer ();
				server.SetHtml (html, baseUri != null ? baseUri.LocalPath : null);
				Control.Navigate (server.Url);
			}
			else
				this.Control.DocumentText = html;

		}

        public void ShowPrintDialog ()
        {
            this.Control.ShowPrintDialog();
        }
	}
}
<|MERGE_RESOLUTION|>--- conflicted
+++ resolved
@@ -19,20 +19,11 @@
 
 		HashSet<string> delayedEvents = new HashSet<string> ();
 
-<<<<<<< HEAD
-=======
 #if !__MonoCS__
->>>>>>> 88308261
 		SHDocVw.WebBrowser_V1 WebBrowserV1
 		{
 			get { return (SHDocVw.WebBrowser_V1)Control.ActiveXInstance; }
 		}
-<<<<<<< HEAD
-
-		public WebViewHandler ()
-		{
-			this.Control = new SWF.WebBrowser { IsWebBrowserContextMenuEnabled = false };
-=======
 
 		public void AttachEvent (SHDocVw.WebBrowser_V1 control, string handler)
 		{
@@ -52,24 +43,10 @@
 				WebBrowserShortcutsEnabled = false,
 				AllowWebBrowserDrop = false
 			};
->>>>>>> 88308261
 			this.Control.HandleCreated += (sender, e) => {
 				HookDocumentEvents ();
 			};
 		}
-
-<<<<<<< HEAD
-		public void AttachEvent (SHDocVw.WebBrowser_V1 control, string handler)
-		{
-			switch (handler)
-			{
-			case WebView.OpenNewWindowEvent:
-				control.NewWindow += WebBrowserV1_NewWindow;
-				break;
-			}
-		}
-=======
->>>>>>> 88308261
 
 		void WebBrowserV1_NewWindow (string URL, int Flags, string TargetFrameName, ref object PostData, string Headers, ref bool Processed)
 		{
@@ -114,15 +91,10 @@
 				delayedEvents.Add (newEvent);
 			if (Control.ActiveXInstance != null)
 			{
-<<<<<<< HEAD
-				foreach (var handler in delayedEvents)
-					AttachEvent (WebBrowserV1, handler);
-=======
 #if !__MonoCS__
 				foreach (var handler in delayedEvents)
 					AttachEvent (WebBrowserV1, handler);
 #endif
->>>>>>> 88308261
 				delayedEvents.Clear ();
 			}
 		}
