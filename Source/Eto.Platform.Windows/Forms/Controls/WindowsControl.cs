<<<<<<< HEAD
using System;
using System.ComponentModel;
using System.Collections;
using System.Reflection;
using SD = System.Drawing;
using SWF = System.Windows.Forms;
using Eto.Drawing;
using Eto.Forms;
using Eto.Platform.Windows.Drawing;
using System.Diagnostics;

namespace Eto.Platform.Windows
{
	public interface IWindowsControl
	{
		bool InternalVisible { get; }

		SWF.DockStyle DockStyle { get; }

		SWF.Control ContainerControl { get; }

		Size DesiredSize { get; }

		void SetScale (bool xscale, bool yscale);
	}

	public static class WindowsControlExtensions
	{
        public static IWindowsControl GetWindowsControl(this Control control)
        {
            IWindowsControl result = null;

            if (control == null)
                return result;

            result = control.Handler as IWindowsControl;

            // recurse
            if (result == null &&
                control.ControlObject is Control)
                result = (control.ControlObject as Control).GetWindowsControl();

            return result;
        }

        public static SWF.Control GetSwfControl(this Control control)
        {
            var result = control.ControlObject as SWF.Control;

            if (result == null)
            {
                var c = control.ControlObject as Control;

                // recurse
                if (c != null)
                    result = c.GetSwfControl();
            }

            return result;
        }

        public static SWF.Control GetContainerControl(this Control control)
        {
            var wc = control.GetWindowsControl();
            if (wc != null)
                return wc.ContainerControl;
            else
                return control.GetSwfControl();
        }
    }

	public static class ControlExtensions
	{
        public static void SetScale(this Control control, bool xscale, bool yscale)
        {
            var handler = control.GetWindowsControl();

            if (handler != null)
                handler.SetScale(xscale, yscale);
        }
    }

    /*public class MouseEventSourceHandler : Eto.Interface.IMouseInputSource
    {
    }*/

	public abstract class WindowsControl<T, W> : WidgetHandler<T, W>, IControl, IWindowsControl
		where T: System.Windows.Forms.Control
		where W: Control
	{
		bool internalVisible = true;
		Font font;
		Cursor cursor;
		string tooltip;
		Size desiredSize = new Size(-1, -1);
		protected bool XScale { get; set; }
		protected bool YScale { get; set; }

		public virtual Size? DefaultSize { get { return null; } }

		public virtual Size DesiredSize
		{
			get
			{
				var size = desiredSize;
				var defSize = DefaultSize;
				if (defSize != null) {
					if (size.Width == -1) size.Width = defSize.Value.Width;
					if (size.Height == -1) size.Height = defSize.Value.Height;
				}
				return size;
			}
		}

		public virtual SWF.Control ContainerControl
		{
			get { return this.Control; }
		}

		public override void Initialize ()
		{
			Control.TabIndex = 100;
			XScale = true;
			YScale = true;
			this.Control.Margin = SWF.Padding.Empty;
		}
		
		public virtual SWF.DockStyle DockStyle {
			get { return SWF.DockStyle.Fill; }
		}

		protected virtual void CalculateMinimumSize ()
		{
			var size = this.DesiredSize;
			if (XScale) size.Width = 0;
			if (YScale) size.Height = 0;
			Control.MinimumSize = size.ToSD ();
		}

		public virtual void SetScale (bool xscale, bool yscale)
		{
			this.XScale = xscale;
			this.YScale = yscale;
			CalculateMinimumSize ();
		}

		public void SetScale ()
		{
			SetScale (XScale, YScale);
		}

		public override void AttachEvent (string handler)
		{
            Action<Action<DragEventArgs>, SWF.DragEventArgs>
                handleDragEvent = (f, e) =>
                {
                    var e1 =
                        e.ToEto();

                    // call the function
                    f(e1);

                    e.Effect =
                        e1.Effect.ToSWF();
                };


			switch (handler) {
			case Eto.Forms.Control.KeyDownEvent: 
				Control.KeyDown += new SWF.KeyEventHandler (Control_KeyDown);
				Control.KeyUp += new SWF.KeyEventHandler (Control_KeyUp);
				Control.KeyPress += new System.Windows.Forms.KeyPressEventHandler (Control_KeyPress);
				break;
				
			case Eto.Forms.Control.TextChangedEvent:
				Control.TextChanged += Control_TextChanged;
				break;
			case Eto.Forms.Control.SizeChangedEvent:
				Control.SizeChanged += Control_SizeChanged;
				break;
            case Eto.Forms.Control.MouseDoubleClickEvent:
				Control.MouseDoubleClick += Control_DoubleClick;
				break;
			case Eto.Forms.Control.MouseEnterEvent:
				Control.MouseEnter += HandleControlMouseEnter;
				break;
			case Eto.Forms.Control.MouseLeaveEvent:
				Control.MouseLeave += HandleControlMouseLeave;
				break;
			case Eto.Forms.Control.MouseDownEvent:
				Control.MouseDown += Control_MouseDown;
				break;
			case Eto.Forms.Control.MouseUpEvent:
				Control.MouseUp += Control_MouseUp;
				break;
			case Eto.Forms.Control.MouseMoveEvent:
				Control.MouseMove += Control_MouseMove;
				break;
            case Eto.Forms.Control.MouseHoverEvent:
                Control.MouseHover += Control_MouseHover;
                break;
            case Eto.Forms.Control.MouseWheelEvent:
                Control.MouseWheel += Control_MouseWheel;
                break;
            case Eto.Forms.Control.GotFocusEvent:
				Control.GotFocus += delegate {
					Widget.OnGotFocus (EventArgs.Empty); 
				};
				break;
			case Eto.Forms.Control.LostFocusEvent:
				Control.LostFocus += delegate {
					Widget.OnLostFocus (EventArgs.Empty);
				};
				break;
            case Eto.Forms.DragDropInputSource.DragDropEvent:
                Control.DragDrop += (s, e) =>
                    handleDragEvent(
                        Widget.DragDropInputSource.OnDragDrop,
                        e);
                break;
            case Eto.Forms.DragDropInputSource.DragEnterEvent:
                Control.DragEnter += (s, e) =>
                    handleDragEvent(
                        Widget.DragDropInputSource.OnDragEnter,
                        e);
                break;
            case Eto.Forms.DragDropInputSource.DragOverEvent:
                Control.DragOver += (s, e) =>
                    handleDragEvent(
                        Widget.DragDropInputSource.OnDragOver,
                        e);
                break;
            case Eto.Forms.DragDropInputSource.GiveFeedbackEvent:
                Control.GiveFeedback += (s, e) =>
                    Widget.DragDropInputSource.OnGiveFeedback(
                        e.ToEto());
                break;
            case Eto.Forms.DragDropInputSource.QueryContinueDragEvent:
                Control.QueryContinueDrag += (s, e) =>
                    // TODO: convert the result back to SWF
                    Widget.DragDropInputSource.OnQueryContinueDrag(
                        e.ToEto());
                break;
            }
		}

        void Control_MouseWheel(object sender, SWF.MouseEventArgs e)
        {
            Widget.OnMouseWheel(e.ToEto());
        }

        void Control_MouseHover(object sender, EventArgs e)
        {
            Widget.OnMouseHover(new MouseEventArgs(MouseButtons.None, KeyMap.Convert(SWF.Control.ModifierKeys), SWF.Control.MousePosition.ToEto()));
        }

		void HandleControlMouseLeave (object sender, EventArgs e)
		{
            Widget.OnMouseLeave(new MouseEventArgs(MouseButtons.None, KeyMap.Convert(SWF.Control.ModifierKeys), SWF.Control.MousePosition.ToEto()));
		}

		void HandleControlMouseEnter (object sender, EventArgs e)
		{
            Widget.OnMouseEnter(new MouseEventArgs(MouseButtons.None, KeyMap.Convert(SWF.Control.ModifierKeys), SWF.Control.MousePosition.ToEto()));
		}

        void Control_DoubleClick(object sender, System.Windows.Forms.MouseEventArgs e)
		{
            Widget.OnMouseDoubleClick(e.ToEto());
		}

		void Control_MouseUp (Object sender, SWF.MouseEventArgs e)
		{
            Widget.OnMouseUp(e.ToEto());
		}

		void Control_MouseMove (Object sender, SWF.MouseEventArgs e)
		{
            Widget.OnMouseMove(e.ToEto());
		}

		void Control_MouseDown (object sender, SWF.MouseEventArgs e)
		{
            Widget.OnMouseDown(e.ToEto());
		}

		public virtual string Text {
			get { return Control.Text; }
			set { Control.Text = value; }
		}

		public virtual Size Size {
			get { return ContainerControl.Size.ToEto (); }
			set {
				this.ContainerControl.AutoSize = value.Width == -1 || value.Height == -1;
				ContainerControl.Size = value.ToSD ();
				desiredSize = value;
				CalculateMinimumSize ();
			}
		}

		public virtual Size ClientSize {
			get { return new Size (ContainerControl.ClientSize.Width, ContainerControl.ClientSize.Height); }
			set {
				this.ContainerControl.AutoSize = value.Width == -1 || value.Height == -1;
				ContainerControl.ClientSize = value.ToSD ();
			}
		}

		public bool Enabled {
			get { return Control.Enabled; }
			set { Control.Enabled = value; }
		}
		
		public Cursor Cursor {
			get { return cursor; }
			set {
				cursor = value;
				if (cursor != null)
					this.Control.Cursor = cursor.ControlObject as SWF.Cursor;
				else
					this.Control.Cursor = null;
			}
		}
		
		public string ToolTip {
			get { return tooltip; }
			set {
				tooltip = value;
				SetToolTip ();
			}
		}

		public virtual void Invalidate ()
		{
			Control.Invalidate (true);
		}

		public virtual void Invalidate (Rectangle rect)
		{
			Control.Invalidate (rect.ToSD (), true);
		}

		public virtual Color BackgroundColor {
			get { return Control.BackColor.ToEto (); }
			set { Control.BackColor = value.ToSD (); }
		}

		public Graphics CreateGraphics ()
		{
			return new Graphics (Widget.Generator, new GraphicsHandler (Control.CreateGraphics ()));
		}

		public virtual void SuspendLayout ()
		{
			Control.SuspendLayout ();
		}

		public virtual void ResumeLayout ()
		{
			Control.ResumeLayout ();
		}

		public void Focus ()
		{
			if (!Control.Visible)
				Control.TabIndex = 0;
			Control.Focus ();
		}

		public bool HasFocus {
			get { return Control.Focused; }
		}

		bool IWindowsControl.InternalVisible {
			get { return internalVisible; }
		}

		public bool Visible {
			get { return ContainerControl.Visible; }
			set {
				internalVisible = value;
				ContainerControl.Visible = value;
			}
		}

		public virtual void SetLayout (Layout layout)
		{
		}

		public virtual void SetParentLayout (Layout layout)
		{
		}

		public virtual void SetParent (Control parent)
		{
            // This is needed to
            // detach docking windows.
            if (parent == null)
                Control.Parent = null;            
		}

		void Control_SizeChanged (object sender, EventArgs e)
		{
			Widget.OnSizeChanged (e);
		}

		public virtual void OnPreLoad (EventArgs e)
		{
		}
		
		public virtual void OnLoad (EventArgs e)
		{
		}

		public virtual void OnLoadComplete (EventArgs e)
		{
			SetToolTip ();
		}
		
		void SetToolTip ()
		{
			if (this.Widget.ParentWindow != null) {
				var parent = this.Widget.ParentWindow.Handler as IWindowHandler;
				if (parent != null)
					parent.ToolTips.SetToolTip (Control, tooltip);
			}
		}
		
		Key key;
		bool handled;
		char keyChar;
		bool charPressed;

		void Control_KeyDown (object sender, System.Windows.Forms.KeyEventArgs e)
		{
			charPressed = false;
			handled = true;
			key = KeyMap.Convert (e.KeyData);

			if (key != Key.None) {
				KeyPressEventArgs kpea = new KeyPressEventArgs (key, KeyType.KeyDown);
				Widget.OnKeyDown (kpea);
                e.SuppressKeyPress = kpea.SuppressKeyPress;
				e.Handled = kpea.Handled;
				handled = kpea.Handled;
			} else
				handled = false;
			if (!handled && charPressed) {
				// this is when something in the event causes messages to be processed for some reason (e.g. show dialog box)
				// we want the char event to come after the dialog is closed, and handled is set to true!
                KeyPressEventArgs kpea = new KeyPressEventArgs(key, KeyType.KeyDown, keyChar);
				Widget.OnKeyDown (kpea);
                e.SuppressKeyPress = kpea.SuppressKeyPress;
				e.Handled = kpea.Handled;
			}
		}

        void Control_KeyUp(object sender, System.Windows.Forms.KeyEventArgs e)
        {
            charPressed = false;
            handled = true;
            key = KeyMap.Convert(e.KeyData);

            if (key != Key.None)
            {
                KeyPressEventArgs kpea = new KeyPressEventArgs(key, KeyType.KeyUp);
                Widget.OnKeyUp(kpea);
                e.Handled = kpea.Handled;
                handled = kpea.Handled;
            }
            else
                handled = false;
            if (!handled && charPressed)
            {
                // this is when something in the event causes messages to be processed for some reason (e.g. show dialog box)
                // we want the char event to come after the dialog is closed, and handled is set to true!
                KeyPressEventArgs kpea = new KeyPressEventArgs(key, KeyType.KeyUp, keyChar);
                Widget.OnKeyUp(kpea);
                e.Handled = kpea.Handled;
            }
        }
        
        void Control_KeyPress(object sender, System.Windows.Forms.KeyPressEventArgs e)
		{
			charPressed = true;
			keyChar = e.KeyChar;
			if (!handled) {
                KeyPressEventArgs kpea = new KeyPressEventArgs(key, KeyType.KeyDown, keyChar);
				Widget.OnKeyDown (kpea);
				e.Handled = kpea.Handled;
			} else
				e.Handled = true;
		}

		void Control_TextChanged (object sender, EventArgs e)
		{
			Widget.OnTextChanged (e);
		}
		
		public Font Font {
			get
			{
				if (font == null)
					font = new Font (Widget.Generator, new FontHandler (Control.Font));
				return font;
			}
			set
			{
				font = value;
				if (font != null)
					this.Control.Font = font.ControlObject as System.Drawing.Font;
				else
					this.Control.Font = null;
			}
		}
		
		public virtual void MapPlatformAction (string systemAction, BaseAction action)
		{
		}

        public virtual Point ScreenToWorld(Point p)
        {
            return 
                this.Control.PointToClient(
                    p.ToPoint()).ToPoint();
        }

        public virtual Point WorldToScreen(Point p)
        {
            return 
                this.Control.PointToScreen(
                    p.ToPoint()).ToPoint();
        }

        public DragDropEffects DoDragDrop(
            object data, 
            DragDropEffects allowedEffects)
        {
            return                
                this.Control.DoDragDrop(
                data,
                allowedEffects.ToSWF()).ToEto();
        }


        public bool Capture
        {
            get
            {
                return this.Control.Capture;
            }
            set
            {
                this.Control.Capture = value;
            }
        }

        public Point MousePosition
        {
            get { return SWF.Control.MousePosition.ToEto(); }
        }

        public Point Location
        {
            get { return this.Control.Location.ToEto(); }
        }

        public void SetControl(object control)
        {
            this.Control = control as T;
        }
    }
}
=======
using System;
using System.ComponentModel;
using System.Collections;
using System.Reflection;
using SD = System.Drawing;
using SWF = System.Windows.Forms;
using Eto.Drawing;
using Eto.Forms;
using Eto.Platform.Windows.Drawing;
using System.Diagnostics;

namespace Eto.Platform.Windows
{
	public interface IWindowsControl
	{
		bool InternalVisible { get; }

		SWF.DockStyle DockStyle { get; }

		SWF.Control ContainerControl { get; }

		Size DesiredSize { get; }

		void SetScale (bool xscale, bool yscale);
	}

	public static class WindowsControlExtensions
	{
        public static IWindowsControl GetWindowsControl(this Control control)
        {
            IWindowsControl result = null;

            if (control == null)
                return result;

            result = control.Handler as IWindowsControl;

            // recurse
            if (result == null &&
                control.ControlObject is Control)
                result = (control.ControlObject as Control).GetWindowsControl();

            return result;
        }

        public static SWF.Control GetSwfControl(this Control control)
        {
            var result = control.ControlObject as SWF.Control;

            if (result == null)
            {
                var c = control.ControlObject as Control;

                // recurse
                if (c != null)
                    result = c.GetSwfControl();
            }

            return result;
        }

        public static SWF.Control GetContainerControl(this Control control)
        {
            var wc = control.GetWindowsControl();
            if (wc != null)
                return wc.ContainerControl;
            else
                return control.GetSwfControl();
        }
    }

	public static class ControlExtensions
	{
        public static void SetScale(this Control control, bool xscale, bool yscale)
        {
            var handler = control.GetWindowsControl();

            if (handler != null)
                handler.SetScale(xscale, yscale);
        }
    }

    /*public class MouseEventSourceHandler : Eto.Interface.IMouseInputSource
    {
    }*/

	public abstract class WindowsControl<T, W> : WidgetHandler<T, W>, IControl, IWindowsControl
		where T: System.Windows.Forms.Control
		where W: Control
	{
		bool internalVisible = true;
		Font font;
		Cursor cursor;
		string tooltip;
		Size desiredSize = new Size(-1, -1);
		protected bool XScale { get; set; }
		protected bool YScale { get; set; }

		public virtual Size? DefaultSize { get { return null; } }

		public virtual Size DesiredSize
		{
			get
			{
				var size = desiredSize;
				var defSize = DefaultSize;
				if (defSize != null) {
					if (size.Width == -1) size.Width = defSize.Value.Width;
					if (size.Height == -1) size.Height = defSize.Value.Height;
				}
				return size;
			}
		}

		public virtual SWF.Control ContainerControl
		{
			get { return this.Control; }
		}

		public override void Initialize ()
		{
			Control.TabIndex = 100;
			XScale = true;
			YScale = true;
			this.Control.Margin = SWF.Padding.Empty;
		}
		
		public virtual SWF.DockStyle DockStyle {
			get { return SWF.DockStyle.Fill; }
		}

		protected virtual void CalculateMinimumSize ()
		{
			var size = this.DesiredSize;
			if (XScale) size.Width = 0;
			if (YScale) size.Height = 0;
			Control.MinimumSize = size.ToSD ();
		}

		public virtual void SetScale (bool xscale, bool yscale)
		{
			this.XScale = xscale;
			this.YScale = yscale;
			CalculateMinimumSize ();
		}

		public void SetScale ()
		{
			SetScale (XScale, YScale);
		}

		public override void AttachEvent (string handler)
		{
            Action<Action<DragEventArgs>, SWF.DragEventArgs>
                handleDragEvent = (f, e) =>
                {
                    var e1 =
                        e.ToEto();

                    // call the function
                    f(e1);

                    e.Effect =
                        e1.Effect.ToSWF();
                };


			switch (handler) {
			case Eto.Forms.Control.KeyDownEvent: 
				Control.KeyDown += new SWF.KeyEventHandler (Control_KeyDown);
				Control.KeyUp += new SWF.KeyEventHandler (Control_KeyUp);
				Control.KeyPress += new System.Windows.Forms.KeyPressEventHandler (Control_KeyPress);
				break;
				
			case Eto.Forms.Control.TextChangedEvent:
				Control.TextChanged += Control_TextChanged;
				break;
			case Eto.Forms.Control.SizeChangedEvent:
				Control.SizeChanged += Control_SizeChanged;
				break;
            case Eto.Forms.Control.MouseClickEvent:
                Control.MouseClick += Control_Click;
                break;
            case Eto.Forms.Control.MouseDoubleClickEvent:
				Control.MouseDoubleClick += Control_DoubleClick;
				break;
			case Eto.Forms.Control.MouseEnterEvent:
				Control.MouseEnter += HandleControlMouseEnter;
				break;
			case Eto.Forms.Control.MouseLeaveEvent:
				Control.MouseLeave += HandleControlMouseLeave;
				break;
			case Eto.Forms.Control.MouseDownEvent:
				Control.MouseDown += Control_MouseDown;
				break;
			case Eto.Forms.Control.MouseUpEvent:
				Control.MouseUp += Control_MouseUp;
				break;
			case Eto.Forms.Control.MouseMoveEvent:
				Control.MouseMove += Control_MouseMove;
				break;
            case Eto.Forms.Control.MouseHoverEvent:
                Control.MouseHover += Control_MouseHover;
                break;
            case Eto.Forms.Control.MouseWheelEvent:
                Control.MouseWheel += Control_MouseWheel;
                break;
            case Eto.Forms.Control.GotFocusEvent:
				Control.GotFocus += delegate {
					Widget.OnGotFocus (EventArgs.Empty); 
				};
				break;
			case Eto.Forms.Control.LostFocusEvent:
				Control.LostFocus += delegate {
					Widget.OnLostFocus (EventArgs.Empty);
				};
				break;
            case Eto.Forms.DragDropInputSource.DragDropEvent:
                Control.DragDrop += (s, e) =>
                    handleDragEvent(
                        Widget.DragDropInputSource.OnDragDrop,
                        e);
                break;
            case Eto.Forms.DragDropInputSource.DragEnterEvent:
                Control.DragEnter += (s, e) =>
                    handleDragEvent(
                        Widget.DragDropInputSource.OnDragEnter,
                        e);
                break;
            case Eto.Forms.DragDropInputSource.DragOverEvent:
                Control.DragOver += (s, e) =>
                    handleDragEvent(
                        Widget.DragDropInputSource.OnDragOver,
                        e);
                break;
            case Eto.Forms.DragDropInputSource.GiveFeedbackEvent:
                Control.GiveFeedback += (s, e) =>
                    Widget.DragDropInputSource.OnGiveFeedback(
                        e.ToEto());
                break;
            case Eto.Forms.DragDropInputSource.QueryContinueDragEvent:
                Control.QueryContinueDrag += (s, e) =>
                    // TODO: convert the result back to SWF
                    Widget.DragDropInputSource.OnQueryContinueDrag(
                        e.ToEto());
                break;
            }
		}

        void Control_MouseWheel(object sender, SWF.MouseEventArgs e)
        {
            Widget.OnMouseWheel(e.ToEto());
        }

        void Control_MouseHover(object sender, EventArgs e)
        {
            Widget.OnMouseHover(new MouseEventArgs(MouseButtons.None, KeyMap.Convert(SWF.Control.ModifierKeys), SWF.Control.MousePosition.ToEto()));
        }

		void HandleControlMouseLeave (object sender, EventArgs e)
		{
            Widget.OnMouseLeave(new MouseEventArgs(MouseButtons.None, KeyMap.Convert(SWF.Control.ModifierKeys), SWF.Control.MousePosition.ToEto()));
		}

		void HandleControlMouseEnter (object sender, EventArgs e)
		{
            Widget.OnMouseEnter(new MouseEventArgs(MouseButtons.None, KeyMap.Convert(SWF.Control.ModifierKeys), SWF.Control.MousePosition.ToEto()));
		}

        void Control_Click(object sender, System.Windows.Forms.MouseEventArgs e)
        {
            Widget.OnMouseClick(e.ToEto());
        }
        
        void Control_DoubleClick(object sender, System.Windows.Forms.MouseEventArgs e)
		{
            Widget.OnMouseDoubleClick(e.ToEto());
		}

		void Control_MouseUp (Object sender, SWF.MouseEventArgs e)
		{
            Widget.OnMouseUp(e.ToEto());
		}

		void Control_MouseMove (Object sender, SWF.MouseEventArgs e)
		{
            Widget.OnMouseMove(e.ToEto());
		}

		void Control_MouseDown (object sender, SWF.MouseEventArgs e)
		{
            Widget.OnMouseDown(e.ToEto());
		}

		public virtual string Text {
			get { return Control.Text; }
			set { Control.Text = value; }
		}

		public virtual Size Size {
			get { return ContainerControl.Size.ToEto (); }
			set {
				this.ContainerControl.AutoSize = value.Width == -1 || value.Height == -1;
				ContainerControl.Size = value.ToSD ();
				desiredSize = value;
				CalculateMinimumSize ();
			}
		}

		public virtual Size ClientSize {
			get { return new Size (ContainerControl.ClientSize.Width, ContainerControl.ClientSize.Height); }
			set {
				this.ContainerControl.AutoSize = value.Width == -1 || value.Height == -1;
				ContainerControl.ClientSize = value.ToSD ();
			}
		}

		public bool Enabled {
			get { return Control.Enabled; }
			set { Control.Enabled = value; }
		}
		
		public Cursor Cursor {
			get { return cursor; }
			set {
				cursor = value;
				if (cursor != null)
					this.Control.Cursor = cursor.ControlObject as SWF.Cursor;
				else
					this.Control.Cursor = null;
			}
		}
		
		public string ToolTip {
			get { return tooltip; }
			set {
				tooltip = value;
				SetToolTip ();
			}
		}

		public virtual void Invalidate ()
		{
			Control.Invalidate (true);
		}

		public virtual void Invalidate (Rectangle rect)
		{
			Control.Invalidate (rect.ToSD (), true);
		}

		public virtual Color BackgroundColor {
			get { return Control.BackColor.ToEto (); }
			set { Control.BackColor = value.ToSD (); }
		}

		public Graphics CreateGraphics ()
		{
			return new Graphics (Widget.Generator, new GraphicsHandler (Control.CreateGraphics ()));
		}

		public virtual void SuspendLayout ()
		{
			Control.SuspendLayout ();
		}

		public virtual void ResumeLayout ()
		{
			Control.ResumeLayout ();
		}

		public void Focus ()
		{
			if (!Control.Visible)
				Control.TabIndex = 0;
			Control.Focus ();
		}

		public bool HasFocus {
			get { return Control.Focused; }
		}

		bool IWindowsControl.InternalVisible {
			get { return internalVisible; }
		}

		public bool Visible {
			get { return ContainerControl.Visible; }
			set {
				internalVisible = value;
				ContainerControl.Visible = value;
			}
		}

		public virtual void SetLayout (Layout layout)
		{
		}

		public virtual void SetParentLayout (Layout layout)
		{
		}

		public virtual void SetParent (Control parent)
		{
            // This is needed to
            // detach docking windows.
            if (parent == null)
                Control.Parent = null;            
		}

		void Control_SizeChanged (object sender, EventArgs e)
		{
			Widget.OnSizeChanged (e);
		}

		public virtual void OnPreLoad (EventArgs e)
		{
		}
		
		public virtual void OnLoad (EventArgs e)
		{
		}

		public virtual void OnLoadComplete (EventArgs e)
		{
			SetToolTip ();
		}
		
		void SetToolTip ()
		{
			if (this.Widget.ParentWindow != null) {
				var parent = this.Widget.ParentWindow.Handler as IWindowHandler;
				if (parent != null)
					parent.ToolTips.SetToolTip (Control, tooltip);
			}
		}
		
		Key key;
		bool handled;
		char keyChar;
		bool charPressed;

		void Control_KeyDown (object sender, System.Windows.Forms.KeyEventArgs e)
		{
			charPressed = false;
			handled = true;
			key = KeyMap.Convert (e.KeyData);

			if (key != Key.None) {
				KeyPressEventArgs kpea = new KeyPressEventArgs (key, KeyType.KeyDown);
				Widget.OnKeyDown (kpea);
                e.SuppressKeyPress = kpea.SuppressKeyPress;
				e.Handled = kpea.Handled;
				handled = kpea.Handled;
			} else
				handled = false;
			if (!handled && charPressed) {
				// this is when something in the event causes messages to be processed for some reason (e.g. show dialog box)
				// we want the char event to come after the dialog is closed, and handled is set to true!
                KeyPressEventArgs kpea = new KeyPressEventArgs(key, KeyType.KeyDown, keyChar);
				Widget.OnKeyDown (kpea);
                e.SuppressKeyPress = kpea.SuppressKeyPress;
				e.Handled = kpea.Handled;
			}
		}

        void Control_KeyUp(object sender, System.Windows.Forms.KeyEventArgs e)
        {
            charPressed = false;
            handled = true;
            key = KeyMap.Convert(e.KeyData);

            if (key != Key.None)
            {
                KeyPressEventArgs kpea = new KeyPressEventArgs(key, KeyType.KeyUp);
                Widget.OnKeyUp(kpea);
                e.Handled = kpea.Handled;
                handled = kpea.Handled;
            }
            else
                handled = false;
            if (!handled && charPressed)
            {
                // this is when something in the event causes messages to be processed for some reason (e.g. show dialog box)
                // we want the char event to come after the dialog is closed, and handled is set to true!
                KeyPressEventArgs kpea = new KeyPressEventArgs(key, KeyType.KeyUp, keyChar);
                Widget.OnKeyUp(kpea);
                e.Handled = kpea.Handled;
            }
        }
        
        void Control_KeyPress(object sender, System.Windows.Forms.KeyPressEventArgs e)
		{
			charPressed = true;
			keyChar = e.KeyChar;
			if (!handled) {
                KeyPressEventArgs kpea = new KeyPressEventArgs(key, KeyType.KeyDown, keyChar);
				Widget.OnKeyDown (kpea);
				e.Handled = kpea.Handled;
			} else
				e.Handled = true;
		}

		void Control_TextChanged (object sender, EventArgs e)
		{
			Widget.OnTextChanged (e);
		}
		
		public Font Font {
			get
			{
				if (font == null)
					font = new Font (Widget.Generator, new FontHandler (Control.Font));
				return font;
			}
			set
			{
				font = value;
				if (font != null)
					this.Control.Font = font.ControlObject as System.Drawing.Font;
				else
					this.Control.Font = null;
			}
		}
		
		public virtual void MapPlatformAction (string systemAction, BaseAction action)
		{
		}

        public virtual Point ScreenToWorld(Point p)
        {
            return 
                this.Control.PointToClient(
                    p.ToSD()).ToEto();
        }

        public virtual Point WorldToScreen(Point p)
        {
            return 
                this.Control.PointToScreen(
                    p.ToSD()).ToEto();
        }

        public DragDropEffects DoDragDrop(
            object data, 
            DragDropEffects allowedEffects)
        {
            return                
                this.Control.DoDragDrop(
                data,
                allowedEffects.ToSWF()).ToEto();
        }


        public bool Capture
        {
            get
            {
                return this.Control.Capture;
            }
            set
            {
                this.Control.Capture = value;
            }
        }

        public Point MousePosition
        {
            get { return SWF.Control.MousePosition.ToEto(); }
        }

        public Point Location
        {
            get { return this.Control.Location.ToEto(); }
        }

        public void SetControl(object control)
        {
            this.Control = control as T;
        }
    }
}
>>>>>>> 96b3b80f
<|MERGE_RESOLUTION|>--- conflicted
+++ resolved
@@ -1,1159 +1,574 @@
-<<<<<<< HEAD
-using System;
-using System.ComponentModel;
-using System.Collections;
-using System.Reflection;
-using SD = System.Drawing;
-using SWF = System.Windows.Forms;
-using Eto.Drawing;
-using Eto.Forms;
-using Eto.Platform.Windows.Drawing;
-using System.Diagnostics;
-
-namespace Eto.Platform.Windows
-{
-	public interface IWindowsControl
-	{
-		bool InternalVisible { get; }
-
-		SWF.DockStyle DockStyle { get; }
-
-		SWF.Control ContainerControl { get; }
-
-		Size DesiredSize { get; }
-
-		void SetScale (bool xscale, bool yscale);
-	}
-
-	public static class WindowsControlExtensions
-	{
-        public static IWindowsControl GetWindowsControl(this Control control)
-        {
-            IWindowsControl result = null;
-
-            if (control == null)
-                return result;
-
-            result = control.Handler as IWindowsControl;
-
-            // recurse
-            if (result == null &&
-                control.ControlObject is Control)
-                result = (control.ControlObject as Control).GetWindowsControl();
-
-            return result;
-        }
-
-        public static SWF.Control GetSwfControl(this Control control)
-        {
-            var result = control.ControlObject as SWF.Control;
-
-            if (result == null)
-            {
-                var c = control.ControlObject as Control;
-
-                // recurse
-                if (c != null)
-                    result = c.GetSwfControl();
-            }
-
-            return result;
-        }
-
-        public static SWF.Control GetContainerControl(this Control control)
-        {
-            var wc = control.GetWindowsControl();
-            if (wc != null)
-                return wc.ContainerControl;
-            else
-                return control.GetSwfControl();
-        }
-    }
-
-	public static class ControlExtensions
-	{
-        public static void SetScale(this Control control, bool xscale, bool yscale)
-        {
-            var handler = control.GetWindowsControl();
-
-            if (handler != null)
-                handler.SetScale(xscale, yscale);
-        }
-    }
-
-    /*public class MouseEventSourceHandler : Eto.Interface.IMouseInputSource
-    {
-    }*/
-
-	public abstract class WindowsControl<T, W> : WidgetHandler<T, W>, IControl, IWindowsControl
-		where T: System.Windows.Forms.Control
-		where W: Control
-	{
-		bool internalVisible = true;
-		Font font;
-		Cursor cursor;
-		string tooltip;
-		Size desiredSize = new Size(-1, -1);
-		protected bool XScale { get; set; }
-		protected bool YScale { get; set; }
-
-		public virtual Size? DefaultSize { get { return null; } }
-
-		public virtual Size DesiredSize
-		{
-			get
-			{
-				var size = desiredSize;
-				var defSize = DefaultSize;
-				if (defSize != null) {
-					if (size.Width == -1) size.Width = defSize.Value.Width;
-					if (size.Height == -1) size.Height = defSize.Value.Height;
-				}
-				return size;
-			}
-		}
-
-		public virtual SWF.Control ContainerControl
-		{
-			get { return this.Control; }
-		}
-
-		public override void Initialize ()
-		{
-			Control.TabIndex = 100;
-			XScale = true;
-			YScale = true;
-			this.Control.Margin = SWF.Padding.Empty;
-		}
-		
-		public virtual SWF.DockStyle DockStyle {
-			get { return SWF.DockStyle.Fill; }
-		}
-
-		protected virtual void CalculateMinimumSize ()
-		{
-			var size = this.DesiredSize;
-			if (XScale) size.Width = 0;
-			if (YScale) size.Height = 0;
-			Control.MinimumSize = size.ToSD ();
-		}
-
-		public virtual void SetScale (bool xscale, bool yscale)
-		{
-			this.XScale = xscale;
-			this.YScale = yscale;
-			CalculateMinimumSize ();
-		}
-
-		public void SetScale ()
-		{
-			SetScale (XScale, YScale);
-		}
-
-		public override void AttachEvent (string handler)
-		{
-            Action<Action<DragEventArgs>, SWF.DragEventArgs>
-                handleDragEvent = (f, e) =>
-                {
-                    var e1 =
-                        e.ToEto();
-
-                    // call the function
-                    f(e1);
-
-                    e.Effect =
-                        e1.Effect.ToSWF();
-                };
-
-
-			switch (handler) {
-			case Eto.Forms.Control.KeyDownEvent: 
-				Control.KeyDown += new SWF.KeyEventHandler (Control_KeyDown);
-				Control.KeyUp += new SWF.KeyEventHandler (Control_KeyUp);
-				Control.KeyPress += new System.Windows.Forms.KeyPressEventHandler (Control_KeyPress);
-				break;
-				
-			case Eto.Forms.Control.TextChangedEvent:
-				Control.TextChanged += Control_TextChanged;
-				break;
-			case Eto.Forms.Control.SizeChangedEvent:
-				Control.SizeChanged += Control_SizeChanged;
-				break;
-            case Eto.Forms.Control.MouseDoubleClickEvent:
-				Control.MouseDoubleClick += Control_DoubleClick;
-				break;
-			case Eto.Forms.Control.MouseEnterEvent:
-				Control.MouseEnter += HandleControlMouseEnter;
-				break;
-			case Eto.Forms.Control.MouseLeaveEvent:
-				Control.MouseLeave += HandleControlMouseLeave;
-				break;
-			case Eto.Forms.Control.MouseDownEvent:
-				Control.MouseDown += Control_MouseDown;
-				break;
-			case Eto.Forms.Control.MouseUpEvent:
-				Control.MouseUp += Control_MouseUp;
-				break;
-			case Eto.Forms.Control.MouseMoveEvent:
-				Control.MouseMove += Control_MouseMove;
-				break;
-            case Eto.Forms.Control.MouseHoverEvent:
-                Control.MouseHover += Control_MouseHover;
-                break;
-            case Eto.Forms.Control.MouseWheelEvent:
-                Control.MouseWheel += Control_MouseWheel;
-                break;
-            case Eto.Forms.Control.GotFocusEvent:
-				Control.GotFocus += delegate {
-					Widget.OnGotFocus (EventArgs.Empty); 
-				};
-				break;
-			case Eto.Forms.Control.LostFocusEvent:
-				Control.LostFocus += delegate {
-					Widget.OnLostFocus (EventArgs.Empty);
-				};
-				break;
-            case Eto.Forms.DragDropInputSource.DragDropEvent:
-                Control.DragDrop += (s, e) =>
-                    handleDragEvent(
-                        Widget.DragDropInputSource.OnDragDrop,
-                        e);
-                break;
-            case Eto.Forms.DragDropInputSource.DragEnterEvent:
-                Control.DragEnter += (s, e) =>
-                    handleDragEvent(
-                        Widget.DragDropInputSource.OnDragEnter,
-                        e);
-                break;
-            case Eto.Forms.DragDropInputSource.DragOverEvent:
-                Control.DragOver += (s, e) =>
-                    handleDragEvent(
-                        Widget.DragDropInputSource.OnDragOver,
-                        e);
-                break;
-            case Eto.Forms.DragDropInputSource.GiveFeedbackEvent:
-                Control.GiveFeedback += (s, e) =>
-                    Widget.DragDropInputSource.OnGiveFeedback(
-                        e.ToEto());
-                break;
-            case Eto.Forms.DragDropInputSource.QueryContinueDragEvent:
-                Control.QueryContinueDrag += (s, e) =>
-                    // TODO: convert the result back to SWF
-                    Widget.DragDropInputSource.OnQueryContinueDrag(
-                        e.ToEto());
-                break;
-            }
-		}
-
-        void Control_MouseWheel(object sender, SWF.MouseEventArgs e)
-        {
-            Widget.OnMouseWheel(e.ToEto());
-        }
-
-        void Control_MouseHover(object sender, EventArgs e)
-        {
-            Widget.OnMouseHover(new MouseEventArgs(MouseButtons.None, KeyMap.Convert(SWF.Control.ModifierKeys), SWF.Control.MousePosition.ToEto()));
-        }
-
-		void HandleControlMouseLeave (object sender, EventArgs e)
-		{
-            Widget.OnMouseLeave(new MouseEventArgs(MouseButtons.None, KeyMap.Convert(SWF.Control.ModifierKeys), SWF.Control.MousePosition.ToEto()));
-		}
-
-		void HandleControlMouseEnter (object sender, EventArgs e)
-		{
-            Widget.OnMouseEnter(new MouseEventArgs(MouseButtons.None, KeyMap.Convert(SWF.Control.ModifierKeys), SWF.Control.MousePosition.ToEto()));
-		}
-
-        void Control_DoubleClick(object sender, System.Windows.Forms.MouseEventArgs e)
-		{
-            Widget.OnMouseDoubleClick(e.ToEto());
-		}
-
-		void Control_MouseUp (Object sender, SWF.MouseEventArgs e)
-		{
-            Widget.OnMouseUp(e.ToEto());
-		}
-
-		void Control_MouseMove (Object sender, SWF.MouseEventArgs e)
-		{
-            Widget.OnMouseMove(e.ToEto());
-		}
-
-		void Control_MouseDown (object sender, SWF.MouseEventArgs e)
-		{
-            Widget.OnMouseDown(e.ToEto());
-		}
-
-		public virtual string Text {
-			get { return Control.Text; }
-			set { Control.Text = value; }
-		}
-
-		public virtual Size Size {
-			get { return ContainerControl.Size.ToEto (); }
-			set {
-				this.ContainerControl.AutoSize = value.Width == -1 || value.Height == -1;
-				ContainerControl.Size = value.ToSD ();
-				desiredSize = value;
-				CalculateMinimumSize ();
-			}
-		}
-
-		public virtual Size ClientSize {
-			get { return new Size (ContainerControl.ClientSize.Width, ContainerControl.ClientSize.Height); }
-			set {
-				this.ContainerControl.AutoSize = value.Width == -1 || value.Height == -1;
-				ContainerControl.ClientSize = value.ToSD ();
-			}
-		}
-
-		public bool Enabled {
-			get { return Control.Enabled; }
-			set { Control.Enabled = value; }
-		}
-		
-		public Cursor Cursor {
-			get { return cursor; }
-			set {
-				cursor = value;
-				if (cursor != null)
-					this.Control.Cursor = cursor.ControlObject as SWF.Cursor;
-				else
-					this.Control.Cursor = null;
-			}
-		}
-		
-		public string ToolTip {
-			get { return tooltip; }
-			set {
-				tooltip = value;
-				SetToolTip ();
-			}
-		}
-
-		public virtual void Invalidate ()
-		{
-			Control.Invalidate (true);
-		}
-
-		public virtual void Invalidate (Rectangle rect)
-		{
-			Control.Invalidate (rect.ToSD (), true);
-		}
-
-		public virtual Color BackgroundColor {
-			get { return Control.BackColor.ToEto (); }
-			set { Control.BackColor = value.ToSD (); }
-		}
-
-		public Graphics CreateGraphics ()
-		{
-			return new Graphics (Widget.Generator, new GraphicsHandler (Control.CreateGraphics ()));
-		}
-
-		public virtual void SuspendLayout ()
-		{
-			Control.SuspendLayout ();
-		}
-
-		public virtual void ResumeLayout ()
-		{
-			Control.ResumeLayout ();
-		}
-
-		public void Focus ()
-		{
-			if (!Control.Visible)
-				Control.TabIndex = 0;
-			Control.Focus ();
-		}
-
-		public bool HasFocus {
-			get { return Control.Focused; }
-		}
-
-		bool IWindowsControl.InternalVisible {
-			get { return internalVisible; }
-		}
-
-		public bool Visible {
-			get { return ContainerControl.Visible; }
-			set {
-				internalVisible = value;
-				ContainerControl.Visible = value;
-			}
-		}
-
-		public virtual void SetLayout (Layout layout)
-		{
-		}
-
-		public virtual void SetParentLayout (Layout layout)
-		{
-		}
-
-		public virtual void SetParent (Control parent)
-		{
-            // This is needed to
-            // detach docking windows.
-            if (parent == null)
-                Control.Parent = null;            
-		}
-
-		void Control_SizeChanged (object sender, EventArgs e)
-		{
-			Widget.OnSizeChanged (e);
-		}
-
-		public virtual void OnPreLoad (EventArgs e)
-		{
-		}
-		
-		public virtual void OnLoad (EventArgs e)
-		{
-		}
-
-		public virtual void OnLoadComplete (EventArgs e)
-		{
-			SetToolTip ();
-		}
-		
-		void SetToolTip ()
-		{
-			if (this.Widget.ParentWindow != null) {
-				var parent = this.Widget.ParentWindow.Handler as IWindowHandler;
-				if (parent != null)
-					parent.ToolTips.SetToolTip (Control, tooltip);
-			}
-		}
-		
-		Key key;
-		bool handled;
-		char keyChar;
-		bool charPressed;
-
-		void Control_KeyDown (object sender, System.Windows.Forms.KeyEventArgs e)
-		{
-			charPressed = false;
-			handled = true;
-			key = KeyMap.Convert (e.KeyData);
-
-			if (key != Key.None) {
-				KeyPressEventArgs kpea = new KeyPressEventArgs (key, KeyType.KeyDown);
-				Widget.OnKeyDown (kpea);
-                e.SuppressKeyPress = kpea.SuppressKeyPress;
-				e.Handled = kpea.Handled;
-				handled = kpea.Handled;
-			} else
-				handled = false;
-			if (!handled && charPressed) {
-				// this is when something in the event causes messages to be processed for some reason (e.g. show dialog box)
-				// we want the char event to come after the dialog is closed, and handled is set to true!
-                KeyPressEventArgs kpea = new KeyPressEventArgs(key, KeyType.KeyDown, keyChar);
-				Widget.OnKeyDown (kpea);
-                e.SuppressKeyPress = kpea.SuppressKeyPress;
-				e.Handled = kpea.Handled;
-			}
-		}
-
-        void Control_KeyUp(object sender, System.Windows.Forms.KeyEventArgs e)
-        {
-            charPressed = false;
-            handled = true;
-            key = KeyMap.Convert(e.KeyData);
-
-            if (key != Key.None)
-            {
-                KeyPressEventArgs kpea = new KeyPressEventArgs(key, KeyType.KeyUp);
-                Widget.OnKeyUp(kpea);
-                e.Handled = kpea.Handled;
-                handled = kpea.Handled;
-            }
-            else
-                handled = false;
-            if (!handled && charPressed)
-            {
-                // this is when something in the event causes messages to be processed for some reason (e.g. show dialog box)
-                // we want the char event to come after the dialog is closed, and handled is set to true!
-                KeyPressEventArgs kpea = new KeyPressEventArgs(key, KeyType.KeyUp, keyChar);
-                Widget.OnKeyUp(kpea);
-                e.Handled = kpea.Handled;
-            }
-        }
-        
-        void Control_KeyPress(object sender, System.Windows.Forms.KeyPressEventArgs e)
-		{
-			charPressed = true;
-			keyChar = e.KeyChar;
-			if (!handled) {
-                KeyPressEventArgs kpea = new KeyPressEventArgs(key, KeyType.KeyDown, keyChar);
-				Widget.OnKeyDown (kpea);
-				e.Handled = kpea.Handled;
-			} else
-				e.Handled = true;
-		}
-
-		void Control_TextChanged (object sender, EventArgs e)
-		{
-			Widget.OnTextChanged (e);
-		}
-		
-		public Font Font {
-			get
-			{
-				if (font == null)
-					font = new Font (Widget.Generator, new FontHandler (Control.Font));
-				return font;
-			}
-			set
-			{
-				font = value;
-				if (font != null)
-					this.Control.Font = font.ControlObject as System.Drawing.Font;
-				else
-					this.Control.Font = null;
-			}
-		}
-		
-		public virtual void MapPlatformAction (string systemAction, BaseAction action)
-		{
-		}
-
-        public virtual Point ScreenToWorld(Point p)
-        {
-            return 
-                this.Control.PointToClient(
-                    p.ToPoint()).ToPoint();
-        }
-
-        public virtual Point WorldToScreen(Point p)
-        {
-            return 
-                this.Control.PointToScreen(
-                    p.ToPoint()).ToPoint();
-        }
-
-        public DragDropEffects DoDragDrop(
-            object data, 
-            DragDropEffects allowedEffects)
-        {
-            return                
-                this.Control.DoDragDrop(
-                data,
-                allowedEffects.ToSWF()).ToEto();
-        }
-
-
-        public bool Capture
-        {
-            get
-            {
-                return this.Control.Capture;
-            }
-            set
-            {
-                this.Control.Capture = value;
-            }
-        }
-
-        public Point MousePosition
-        {
-            get { return SWF.Control.MousePosition.ToEto(); }
-        }
-
-        public Point Location
-        {
-            get { return this.Control.Location.ToEto(); }
-        }
-
-        public void SetControl(object control)
-        {
-            this.Control = control as T;
-        }
-    }
-}
-=======
-using System;
-using System.ComponentModel;
-using System.Collections;
-using System.Reflection;
-using SD = System.Drawing;
-using SWF = System.Windows.Forms;
-using Eto.Drawing;
-using Eto.Forms;
-using Eto.Platform.Windows.Drawing;
-using System.Diagnostics;
-
-namespace Eto.Platform.Windows
-{
-	public interface IWindowsControl
-	{
-		bool InternalVisible { get; }
-
-		SWF.DockStyle DockStyle { get; }
-
-		SWF.Control ContainerControl { get; }
-
-		Size DesiredSize { get; }
-
-		void SetScale (bool xscale, bool yscale);
-	}
-
-	public static class WindowsControlExtensions
-	{
-        public static IWindowsControl GetWindowsControl(this Control control)
-        {
-            IWindowsControl result = null;
-
-            if (control == null)
-                return result;
-
-            result = control.Handler as IWindowsControl;
-
-            // recurse
-            if (result == null &&
-                control.ControlObject is Control)
-                result = (control.ControlObject as Control).GetWindowsControl();
-
-            return result;
-        }
-
-        public static SWF.Control GetSwfControl(this Control control)
-        {
-            var result = control.ControlObject as SWF.Control;
-
-            if (result == null)
-            {
-                var c = control.ControlObject as Control;
-
-                // recurse
-                if (c != null)
-                    result = c.GetSwfControl();
-            }
-
-            return result;
-        }
-
-        public static SWF.Control GetContainerControl(this Control control)
-        {
-            var wc = control.GetWindowsControl();
-            if (wc != null)
-                return wc.ContainerControl;
-            else
-                return control.GetSwfControl();
-        }
-    }
-
-	public static class ControlExtensions
-	{
-        public static void SetScale(this Control control, bool xscale, bool yscale)
-        {
-            var handler = control.GetWindowsControl();
-
-            if (handler != null)
-                handler.SetScale(xscale, yscale);
-        }
-    }
-
-    /*public class MouseEventSourceHandler : Eto.Interface.IMouseInputSource
-    {
-    }*/
-
-	public abstract class WindowsControl<T, W> : WidgetHandler<T, W>, IControl, IWindowsControl
-		where T: System.Windows.Forms.Control
-		where W: Control
-	{
-		bool internalVisible = true;
-		Font font;
-		Cursor cursor;
-		string tooltip;
-		Size desiredSize = new Size(-1, -1);
-		protected bool XScale { get; set; }
-		protected bool YScale { get; set; }
-
-		public virtual Size? DefaultSize { get { return null; } }
-
-		public virtual Size DesiredSize
-		{
-			get
-			{
-				var size = desiredSize;
-				var defSize = DefaultSize;
-				if (defSize != null) {
-					if (size.Width == -1) size.Width = defSize.Value.Width;
-					if (size.Height == -1) size.Height = defSize.Value.Height;
-				}
-				return size;
-			}
-		}
-
-		public virtual SWF.Control ContainerControl
-		{
-			get { return this.Control; }
-		}
-
-		public override void Initialize ()
-		{
-			Control.TabIndex = 100;
-			XScale = true;
-			YScale = true;
-			this.Control.Margin = SWF.Padding.Empty;
-		}
-		
-		public virtual SWF.DockStyle DockStyle {
-			get { return SWF.DockStyle.Fill; }
-		}
-
-		protected virtual void CalculateMinimumSize ()
-		{
-			var size = this.DesiredSize;
-			if (XScale) size.Width = 0;
-			if (YScale) size.Height = 0;
-			Control.MinimumSize = size.ToSD ();
-		}
-
-		public virtual void SetScale (bool xscale, bool yscale)
-		{
-			this.XScale = xscale;
-			this.YScale = yscale;
-			CalculateMinimumSize ();
-		}
-
-		public void SetScale ()
-		{
-			SetScale (XScale, YScale);
-		}
-
-		public override void AttachEvent (string handler)
-		{
-            Action<Action<DragEventArgs>, SWF.DragEventArgs>
-                handleDragEvent = (f, e) =>
-                {
-                    var e1 =
-                        e.ToEto();
-
-                    // call the function
-                    f(e1);
-
-                    e.Effect =
-                        e1.Effect.ToSWF();
-                };
-
-
-			switch (handler) {
-			case Eto.Forms.Control.KeyDownEvent: 
-				Control.KeyDown += new SWF.KeyEventHandler (Control_KeyDown);
-				Control.KeyUp += new SWF.KeyEventHandler (Control_KeyUp);
-				Control.KeyPress += new System.Windows.Forms.KeyPressEventHandler (Control_KeyPress);
-				break;
-				
-			case Eto.Forms.Control.TextChangedEvent:
-				Control.TextChanged += Control_TextChanged;
-				break;
-			case Eto.Forms.Control.SizeChangedEvent:
-				Control.SizeChanged += Control_SizeChanged;
-				break;
-            case Eto.Forms.Control.MouseClickEvent:
-                Control.MouseClick += Control_Click;
-                break;
-            case Eto.Forms.Control.MouseDoubleClickEvent:
-				Control.MouseDoubleClick += Control_DoubleClick;
-				break;
-			case Eto.Forms.Control.MouseEnterEvent:
-				Control.MouseEnter += HandleControlMouseEnter;
-				break;
-			case Eto.Forms.Control.MouseLeaveEvent:
-				Control.MouseLeave += HandleControlMouseLeave;
-				break;
-			case Eto.Forms.Control.MouseDownEvent:
-				Control.MouseDown += Control_MouseDown;
-				break;
-			case Eto.Forms.Control.MouseUpEvent:
-				Control.MouseUp += Control_MouseUp;
-				break;
-			case Eto.Forms.Control.MouseMoveEvent:
-				Control.MouseMove += Control_MouseMove;
-				break;
-            case Eto.Forms.Control.MouseHoverEvent:
-                Control.MouseHover += Control_MouseHover;
-                break;
-            case Eto.Forms.Control.MouseWheelEvent:
-                Control.MouseWheel += Control_MouseWheel;
-                break;
-            case Eto.Forms.Control.GotFocusEvent:
-				Control.GotFocus += delegate {
-					Widget.OnGotFocus (EventArgs.Empty); 
-				};
-				break;
-			case Eto.Forms.Control.LostFocusEvent:
-				Control.LostFocus += delegate {
-					Widget.OnLostFocus (EventArgs.Empty);
-				};
-				break;
-            case Eto.Forms.DragDropInputSource.DragDropEvent:
-                Control.DragDrop += (s, e) =>
-                    handleDragEvent(
-                        Widget.DragDropInputSource.OnDragDrop,
-                        e);
-                break;
-            case Eto.Forms.DragDropInputSource.DragEnterEvent:
-                Control.DragEnter += (s, e) =>
-                    handleDragEvent(
-                        Widget.DragDropInputSource.OnDragEnter,
-                        e);
-                break;
-            case Eto.Forms.DragDropInputSource.DragOverEvent:
-                Control.DragOver += (s, e) =>
-                    handleDragEvent(
-                        Widget.DragDropInputSource.OnDragOver,
-                        e);
-                break;
-            case Eto.Forms.DragDropInputSource.GiveFeedbackEvent:
-                Control.GiveFeedback += (s, e) =>
-                    Widget.DragDropInputSource.OnGiveFeedback(
-                        e.ToEto());
-                break;
-            case Eto.Forms.DragDropInputSource.QueryContinueDragEvent:
-                Control.QueryContinueDrag += (s, e) =>
-                    // TODO: convert the result back to SWF
-                    Widget.DragDropInputSource.OnQueryContinueDrag(
-                        e.ToEto());
-                break;
-            }
-		}
-
-        void Control_MouseWheel(object sender, SWF.MouseEventArgs e)
-        {
-            Widget.OnMouseWheel(e.ToEto());
-        }
-
-        void Control_MouseHover(object sender, EventArgs e)
-        {
-            Widget.OnMouseHover(new MouseEventArgs(MouseButtons.None, KeyMap.Convert(SWF.Control.ModifierKeys), SWF.Control.MousePosition.ToEto()));
-        }
-
-		void HandleControlMouseLeave (object sender, EventArgs e)
-		{
-            Widget.OnMouseLeave(new MouseEventArgs(MouseButtons.None, KeyMap.Convert(SWF.Control.ModifierKeys), SWF.Control.MousePosition.ToEto()));
-		}
-
-		void HandleControlMouseEnter (object sender, EventArgs e)
-		{
-            Widget.OnMouseEnter(new MouseEventArgs(MouseButtons.None, KeyMap.Convert(SWF.Control.ModifierKeys), SWF.Control.MousePosition.ToEto()));
-		}
-
-        void Control_Click(object sender, System.Windows.Forms.MouseEventArgs e)
-        {
-            Widget.OnMouseClick(e.ToEto());
-        }
-        
-        void Control_DoubleClick(object sender, System.Windows.Forms.MouseEventArgs e)
-		{
-            Widget.OnMouseDoubleClick(e.ToEto());
-		}
-
-		void Control_MouseUp (Object sender, SWF.MouseEventArgs e)
-		{
-            Widget.OnMouseUp(e.ToEto());
-		}
-
-		void Control_MouseMove (Object sender, SWF.MouseEventArgs e)
-		{
-            Widget.OnMouseMove(e.ToEto());
-		}
-
-		void Control_MouseDown (object sender, SWF.MouseEventArgs e)
-		{
-            Widget.OnMouseDown(e.ToEto());
-		}
-
-		public virtual string Text {
-			get { return Control.Text; }
-			set { Control.Text = value; }
-		}
-
-		public virtual Size Size {
-			get { return ContainerControl.Size.ToEto (); }
-			set {
-				this.ContainerControl.AutoSize = value.Width == -1 || value.Height == -1;
-				ContainerControl.Size = value.ToSD ();
-				desiredSize = value;
-				CalculateMinimumSize ();
-			}
-		}
-
-		public virtual Size ClientSize {
-			get { return new Size (ContainerControl.ClientSize.Width, ContainerControl.ClientSize.Height); }
-			set {
-				this.ContainerControl.AutoSize = value.Width == -1 || value.Height == -1;
-				ContainerControl.ClientSize = value.ToSD ();
-			}
-		}
-
-		public bool Enabled {
-			get { return Control.Enabled; }
-			set { Control.Enabled = value; }
-		}
-		
-		public Cursor Cursor {
-			get { return cursor; }
-			set {
-				cursor = value;
-				if (cursor != null)
-					this.Control.Cursor = cursor.ControlObject as SWF.Cursor;
-				else
-					this.Control.Cursor = null;
-			}
-		}
-		
-		public string ToolTip {
-			get { return tooltip; }
-			set {
-				tooltip = value;
-				SetToolTip ();
-			}
-		}
-
-		public virtual void Invalidate ()
-		{
-			Control.Invalidate (true);
-		}
-
-		public virtual void Invalidate (Rectangle rect)
-		{
-			Control.Invalidate (rect.ToSD (), true);
-		}
-
-		public virtual Color BackgroundColor {
-			get { return Control.BackColor.ToEto (); }
-			set { Control.BackColor = value.ToSD (); }
-		}
-
-		public Graphics CreateGraphics ()
-		{
-			return new Graphics (Widget.Generator, new GraphicsHandler (Control.CreateGraphics ()));
-		}
-
-		public virtual void SuspendLayout ()
-		{
-			Control.SuspendLayout ();
-		}
-
-		public virtual void ResumeLayout ()
-		{
-			Control.ResumeLayout ();
-		}
-
-		public void Focus ()
-		{
-			if (!Control.Visible)
-				Control.TabIndex = 0;
-			Control.Focus ();
-		}
-
-		public bool HasFocus {
-			get { return Control.Focused; }
-		}
-
-		bool IWindowsControl.InternalVisible {
-			get { return internalVisible; }
-		}
-
-		public bool Visible {
-			get { return ContainerControl.Visible; }
-			set {
-				internalVisible = value;
-				ContainerControl.Visible = value;
-			}
-		}
-
-		public virtual void SetLayout (Layout layout)
-		{
-		}
-
-		public virtual void SetParentLayout (Layout layout)
-		{
-		}
-
-		public virtual void SetParent (Control parent)
-		{
-            // This is needed to
-            // detach docking windows.
-            if (parent == null)
-                Control.Parent = null;            
-		}
-
-		void Control_SizeChanged (object sender, EventArgs e)
-		{
-			Widget.OnSizeChanged (e);
-		}
-
-		public virtual void OnPreLoad (EventArgs e)
-		{
-		}
-		
-		public virtual void OnLoad (EventArgs e)
-		{
-		}
-
-		public virtual void OnLoadComplete (EventArgs e)
-		{
-			SetToolTip ();
-		}
-		
-		void SetToolTip ()
-		{
-			if (this.Widget.ParentWindow != null) {
-				var parent = this.Widget.ParentWindow.Handler as IWindowHandler;
-				if (parent != null)
-					parent.ToolTips.SetToolTip (Control, tooltip);
-			}
-		}
-		
-		Key key;
-		bool handled;
-		char keyChar;
-		bool charPressed;
-
-		void Control_KeyDown (object sender, System.Windows.Forms.KeyEventArgs e)
-		{
-			charPressed = false;
-			handled = true;
-			key = KeyMap.Convert (e.KeyData);
-
-			if (key != Key.None) {
-				KeyPressEventArgs kpea = new KeyPressEventArgs (key, KeyType.KeyDown);
-				Widget.OnKeyDown (kpea);
-                e.SuppressKeyPress = kpea.SuppressKeyPress;
-				e.Handled = kpea.Handled;
-				handled = kpea.Handled;
-			} else
-				handled = false;
-			if (!handled && charPressed) {
-				// this is when something in the event causes messages to be processed for some reason (e.g. show dialog box)
-				// we want the char event to come after the dialog is closed, and handled is set to true!
-                KeyPressEventArgs kpea = new KeyPressEventArgs(key, KeyType.KeyDown, keyChar);
-				Widget.OnKeyDown (kpea);
-                e.SuppressKeyPress = kpea.SuppressKeyPress;
-				e.Handled = kpea.Handled;
-			}
-		}
-
-        void Control_KeyUp(object sender, System.Windows.Forms.KeyEventArgs e)
-        {
-            charPressed = false;
-            handled = true;
-            key = KeyMap.Convert(e.KeyData);
-
-            if (key != Key.None)
-            {
-                KeyPressEventArgs kpea = new KeyPressEventArgs(key, KeyType.KeyUp);
-                Widget.OnKeyUp(kpea);
-                e.Handled = kpea.Handled;
-                handled = kpea.Handled;
-            }
-            else
-                handled = false;
-            if (!handled && charPressed)
-            {
-                // this is when something in the event causes messages to be processed for some reason (e.g. show dialog box)
-                // we want the char event to come after the dialog is closed, and handled is set to true!
-                KeyPressEventArgs kpea = new KeyPressEventArgs(key, KeyType.KeyUp, keyChar);
-                Widget.OnKeyUp(kpea);
-                e.Handled = kpea.Handled;
-            }
-        }
-        
-        void Control_KeyPress(object sender, System.Windows.Forms.KeyPressEventArgs e)
-		{
-			charPressed = true;
-			keyChar = e.KeyChar;
-			if (!handled) {
-                KeyPressEventArgs kpea = new KeyPressEventArgs(key, KeyType.KeyDown, keyChar);
-				Widget.OnKeyDown (kpea);
-				e.Handled = kpea.Handled;
-			} else
-				e.Handled = true;
-		}
-
-		void Control_TextChanged (object sender, EventArgs e)
-		{
-			Widget.OnTextChanged (e);
-		}
-		
-		public Font Font {
-			get
-			{
-				if (font == null)
-					font = new Font (Widget.Generator, new FontHandler (Control.Font));
-				return font;
-			}
-			set
-			{
-				font = value;
-				if (font != null)
-					this.Control.Font = font.ControlObject as System.Drawing.Font;
-				else
-					this.Control.Font = null;
-			}
-		}
-		
-		public virtual void MapPlatformAction (string systemAction, BaseAction action)
-		{
-		}
-
-        public virtual Point ScreenToWorld(Point p)
-        {
-            return 
-                this.Control.PointToClient(
-                    p.ToSD()).ToEto();
-        }
-
-        public virtual Point WorldToScreen(Point p)
-        {
-            return 
-                this.Control.PointToScreen(
-                    p.ToSD()).ToEto();
-        }
-
-        public DragDropEffects DoDragDrop(
-            object data, 
-            DragDropEffects allowedEffects)
-        {
-            return                
-                this.Control.DoDragDrop(
-                data,
-                allowedEffects.ToSWF()).ToEto();
-        }
-
-
-        public bool Capture
-        {
-            get
-            {
-                return this.Control.Capture;
-            }
-            set
-            {
-                this.Control.Capture = value;
-            }
-        }
-
-        public Point MousePosition
-        {
-            get { return SWF.Control.MousePosition.ToEto(); }
-        }
-
-        public Point Location
-        {
-            get { return this.Control.Location.ToEto(); }
-        }
-
-        public void SetControl(object control)
-        {
-            this.Control = control as T;
-        }
-    }
-}
->>>>>>> 96b3b80f
+using System;
+using System.ComponentModel;
+using System.Collections;
+using System.Reflection;
+using SD = System.Drawing;
+using SWF = System.Windows.Forms;
+using Eto.Drawing;
+using Eto.Forms;
+using Eto.Platform.Windows.Drawing;
+using System.Diagnostics;
+
+namespace Eto.Platform.Windows
+{
+	public interface IWindowsControl
+	{
+		bool InternalVisible { get; }
+
+		SWF.DockStyle DockStyle { get; }
+
+		SWF.Control ContainerControl { get; }
+
+		Size DesiredSize { get; }
+
+		void SetScale (bool xscale, bool yscale);
+	}
+
+	public static class WindowsControlExtensions
+	{
+        public static IWindowsControl GetWindowsControl(this Control control)
+        {
+            IWindowsControl result = null;
+
+            if (control == null)
+                return result;
+
+            result = control.Handler as IWindowsControl;
+
+            // recurse
+            if (result == null &&
+                control.ControlObject is Control)
+                result = (control.ControlObject as Control).GetWindowsControl();
+
+            return result;
+        }
+
+        public static SWF.Control GetSwfControl(this Control control)
+        {
+            var result = control.ControlObject as SWF.Control;
+
+            if (result == null)
+            {
+                var c = control.ControlObject as Control;
+
+                // recurse
+                if (c != null)
+                    result = c.GetSwfControl();
+            }
+
+            return result;
+        }
+
+        public static SWF.Control GetContainerControl(this Control control)
+        {
+            var wc = control.GetWindowsControl();
+            if (wc != null)
+                return wc.ContainerControl;
+            else
+                return control.GetSwfControl();
+        }
+    }
+
+	public static class ControlExtensions
+	{
+        public static void SetScale(this Control control, bool xscale, bool yscale)
+        {
+            var handler = control.GetWindowsControl();
+
+            if (handler != null)
+                handler.SetScale(xscale, yscale);
+        }
+    }
+
+    /*public class MouseEventSourceHandler : Eto.Interface.IMouseInputSource
+    {
+    }*/
+
+	public abstract class WindowsControl<T, W> : WidgetHandler<T, W>, IControl, IWindowsControl
+		where T: System.Windows.Forms.Control
+		where W: Control
+	{
+		bool internalVisible = true;
+		Font font;
+		Cursor cursor;
+		string tooltip;
+		Size desiredSize = new Size(-1, -1);
+		protected bool XScale { get; set; }
+		protected bool YScale { get; set; }
+
+		public virtual Size? DefaultSize { get { return null; } }
+
+		public virtual Size DesiredSize
+		{
+			get
+			{
+				var size = desiredSize;
+				var defSize = DefaultSize;
+				if (defSize != null) {
+					if (size.Width == -1) size.Width = defSize.Value.Width;
+					if (size.Height == -1) size.Height = defSize.Value.Height;
+				}
+				return size;
+			}
+		}
+
+		public virtual SWF.Control ContainerControl
+		{
+			get { return this.Control; }
+		}
+
+		public override void Initialize ()
+		{
+			Control.TabIndex = 100;
+			XScale = true;
+			YScale = true;
+			this.Control.Margin = SWF.Padding.Empty;
+		}
+		
+		public virtual SWF.DockStyle DockStyle {
+			get { return SWF.DockStyle.Fill; }
+		}
+
+		protected virtual void CalculateMinimumSize ()
+		{
+			var size = this.DesiredSize;
+			if (XScale) size.Width = 0;
+			if (YScale) size.Height = 0;
+			Control.MinimumSize = size.ToSD ();
+		}
+
+		public virtual void SetScale (bool xscale, bool yscale)
+		{
+			this.XScale = xscale;
+			this.YScale = yscale;
+			CalculateMinimumSize ();
+		}
+
+		public void SetScale ()
+		{
+			SetScale (XScale, YScale);
+		}
+
+		public override void AttachEvent (string handler)
+		{
+            Action<Action<DragEventArgs>, SWF.DragEventArgs>
+                handleDragEvent = (f, e) =>
+                {
+                    var e1 =
+                        e.ToEto();
+
+                    // call the function
+                    f(e1);
+
+                    e.Effect =
+                        e1.Effect.ToSWF();
+                };
+
+
+			switch (handler) {
+			case Eto.Forms.Control.KeyDownEvent: 
+				Control.KeyDown += new SWF.KeyEventHandler (Control_KeyDown);
+				Control.KeyUp += new SWF.KeyEventHandler (Control_KeyUp);
+				Control.KeyPress += new System.Windows.Forms.KeyPressEventHandler (Control_KeyPress);
+				break;
+				
+			case Eto.Forms.Control.TextChangedEvent:
+				Control.TextChanged += Control_TextChanged;
+				break;
+			case Eto.Forms.Control.SizeChangedEvent:
+				Control.SizeChanged += Control_SizeChanged;
+				break;
+            case Eto.Forms.Control.MouseDoubleClickEvent:
+				Control.MouseDoubleClick += Control_DoubleClick;
+				break;
+			case Eto.Forms.Control.MouseEnterEvent:
+				Control.MouseEnter += HandleControlMouseEnter;
+				break;
+			case Eto.Forms.Control.MouseLeaveEvent:
+				Control.MouseLeave += HandleControlMouseLeave;
+				break;
+			case Eto.Forms.Control.MouseDownEvent:
+				Control.MouseDown += Control_MouseDown;
+				break;
+			case Eto.Forms.Control.MouseUpEvent:
+				Control.MouseUp += Control_MouseUp;
+				break;
+			case Eto.Forms.Control.MouseMoveEvent:
+				Control.MouseMove += Control_MouseMove;
+				break;
+            case Eto.Forms.Control.MouseHoverEvent:
+                Control.MouseHover += Control_MouseHover;
+                break;
+            case Eto.Forms.Control.MouseWheelEvent:
+                Control.MouseWheel += Control_MouseWheel;
+                break;
+            case Eto.Forms.Control.GotFocusEvent:
+				Control.GotFocus += delegate {
+					Widget.OnGotFocus (EventArgs.Empty); 
+				};
+				break;
+			case Eto.Forms.Control.LostFocusEvent:
+				Control.LostFocus += delegate {
+					Widget.OnLostFocus (EventArgs.Empty);
+				};
+				break;
+            case Eto.Forms.DragDropInputSource.DragDropEvent:
+                Control.DragDrop += (s, e) =>
+                    handleDragEvent(
+                        Widget.DragDropInputSource.OnDragDrop,
+                        e);
+                break;
+            case Eto.Forms.DragDropInputSource.DragEnterEvent:
+                Control.DragEnter += (s, e) =>
+                    handleDragEvent(
+                        Widget.DragDropInputSource.OnDragEnter,
+                        e);
+                break;
+            case Eto.Forms.DragDropInputSource.DragOverEvent:
+                Control.DragOver += (s, e) =>
+                    handleDragEvent(
+                        Widget.DragDropInputSource.OnDragOver,
+                        e);
+                break;
+            case Eto.Forms.DragDropInputSource.GiveFeedbackEvent:
+                Control.GiveFeedback += (s, e) =>
+                    Widget.DragDropInputSource.OnGiveFeedback(
+                        e.ToEto());
+                break;
+            case Eto.Forms.DragDropInputSource.QueryContinueDragEvent:
+                Control.QueryContinueDrag += (s, e) =>
+                    // TODO: convert the result back to SWF
+                    Widget.DragDropInputSource.OnQueryContinueDrag(
+                        e.ToEto());
+                break;
+            }
+		}
+
+        void Control_MouseWheel(object sender, SWF.MouseEventArgs e)
+        {
+            Widget.OnMouseWheel(e.ToEto());
+        }
+
+        void Control_MouseHover(object sender, EventArgs e)
+        {
+            Widget.OnMouseHover(new MouseEventArgs(MouseButtons.None, KeyMap.Convert(SWF.Control.ModifierKeys), SWF.Control.MousePosition.ToEto()));
+        }
+
+		void HandleControlMouseLeave (object sender, EventArgs e)
+		{
+            Widget.OnMouseLeave(new MouseEventArgs(MouseButtons.None, KeyMap.Convert(SWF.Control.ModifierKeys), SWF.Control.MousePosition.ToEto()));
+		}
+
+		void HandleControlMouseEnter (object sender, EventArgs e)
+		{
+            Widget.OnMouseEnter(new MouseEventArgs(MouseButtons.None, KeyMap.Convert(SWF.Control.ModifierKeys), SWF.Control.MousePosition.ToEto()));
+		}
+
+        void Control_DoubleClick(object sender, System.Windows.Forms.MouseEventArgs e)
+		{
+            Widget.OnMouseDoubleClick(e.ToEto());
+		}
+
+		void Control_MouseUp (Object sender, SWF.MouseEventArgs e)
+		{
+            Widget.OnMouseUp(e.ToEto());
+		}
+
+		void Control_MouseMove (Object sender, SWF.MouseEventArgs e)
+		{
+            Widget.OnMouseMove(e.ToEto());
+		}
+
+		void Control_MouseDown (object sender, SWF.MouseEventArgs e)
+		{
+            Widget.OnMouseDown(e.ToEto());
+		}
+
+		public virtual string Text {
+			get { return Control.Text; }
+			set { Control.Text = value; }
+		}
+
+		public virtual Size Size {
+			get { return ContainerControl.Size.ToEto (); }
+			set {
+				this.ContainerControl.AutoSize = value.Width == -1 || value.Height == -1;
+				ContainerControl.Size = value.ToSD ();
+				desiredSize = value;
+				CalculateMinimumSize ();
+			}
+		}
+
+		public virtual Size ClientSize {
+			get { return new Size (ContainerControl.ClientSize.Width, ContainerControl.ClientSize.Height); }
+			set {
+				this.ContainerControl.AutoSize = value.Width == -1 || value.Height == -1;
+				ContainerControl.ClientSize = value.ToSD ();
+			}
+		}
+
+		public bool Enabled {
+			get { return Control.Enabled; }
+			set { Control.Enabled = value; }
+		}
+		
+		public Cursor Cursor {
+			get { return cursor; }
+			set {
+				cursor = value;
+				if (cursor != null)
+					this.Control.Cursor = cursor.ControlObject as SWF.Cursor;
+				else
+					this.Control.Cursor = null;
+			}
+		}
+		
+		public string ToolTip {
+			get { return tooltip; }
+			set {
+				tooltip = value;
+				SetToolTip ();
+			}
+		}
+
+		public virtual void Invalidate ()
+		{
+			Control.Invalidate (true);
+		}
+
+		public virtual void Invalidate (Rectangle rect)
+		{
+			Control.Invalidate (rect.ToSD (), true);
+		}
+
+		public virtual Color BackgroundColor {
+			get { return Control.BackColor.ToEto (); }
+			set { Control.BackColor = value.ToSD (); }
+		}
+
+		public Graphics CreateGraphics ()
+		{
+			return new Graphics (Widget.Generator, new GraphicsHandler (Control.CreateGraphics ()));
+		}
+
+		public virtual void SuspendLayout ()
+		{
+			Control.SuspendLayout ();
+		}
+
+		public virtual void ResumeLayout ()
+		{
+			Control.ResumeLayout ();
+		}
+
+		public void Focus ()
+		{
+			if (!Control.Visible)
+				Control.TabIndex = 0;
+			Control.Focus ();
+		}
+
+		public bool HasFocus {
+			get { return Control.Focused; }
+		}
+
+		bool IWindowsControl.InternalVisible {
+			get { return internalVisible; }
+		}
+
+		public bool Visible {
+			get { return ContainerControl.Visible; }
+			set {
+				internalVisible = value;
+				ContainerControl.Visible = value;
+			}
+		}
+
+		public virtual void SetLayout (Layout layout)
+		{
+		}
+
+		public virtual void SetParentLayout (Layout layout)
+		{
+		}
+
+		public virtual void SetParent (Control parent)
+		{
+            // This is needed to
+            // detach docking windows.
+            if (parent == null)
+                Control.Parent = null;            
+		}
+
+		void Control_SizeChanged (object sender, EventArgs e)
+		{
+			Widget.OnSizeChanged (e);
+		}
+
+		public virtual void OnPreLoad (EventArgs e)
+		{
+		}
+		
+		public virtual void OnLoad (EventArgs e)
+		{
+		}
+
+		public virtual void OnLoadComplete (EventArgs e)
+		{
+			SetToolTip ();
+		}
+		
+		void SetToolTip ()
+		{
+			if (this.Widget.ParentWindow != null) {
+				var parent = this.Widget.ParentWindow.Handler as IWindowHandler;
+				if (parent != null)
+					parent.ToolTips.SetToolTip (Control, tooltip);
+			}
+		}
+		
+		Key key;
+		bool handled;
+		char keyChar;
+		bool charPressed;
+
+		void Control_KeyDown (object sender, System.Windows.Forms.KeyEventArgs e)
+		{
+			charPressed = false;
+			handled = true;
+			key = KeyMap.Convert (e.KeyData);
+
+			if (key != Key.None) {
+				KeyPressEventArgs kpea = new KeyPressEventArgs (key, KeyType.KeyDown);
+				Widget.OnKeyDown (kpea);
+                e.SuppressKeyPress = kpea.SuppressKeyPress;
+				e.Handled = kpea.Handled;
+				handled = kpea.Handled;
+			} else
+				handled = false;
+			if (!handled && charPressed) {
+				// this is when something in the event causes messages to be processed for some reason (e.g. show dialog box)
+				// we want the char event to come after the dialog is closed, and handled is set to true!
+                KeyPressEventArgs kpea = new KeyPressEventArgs(key, KeyType.KeyDown, keyChar);
+				Widget.OnKeyDown (kpea);
+                e.SuppressKeyPress = kpea.SuppressKeyPress;
+				e.Handled = kpea.Handled;
+			}
+		}
+
+        void Control_KeyUp(object sender, System.Windows.Forms.KeyEventArgs e)
+        {
+            charPressed = false;
+            handled = true;
+            key = KeyMap.Convert(e.KeyData);
+
+            if (key != Key.None)
+            {
+                KeyPressEventArgs kpea = new KeyPressEventArgs(key, KeyType.KeyUp);
+                Widget.OnKeyUp(kpea);
+                e.Handled = kpea.Handled;
+                handled = kpea.Handled;
+            }
+            else
+                handled = false;
+            if (!handled && charPressed)
+            {
+                // this is when something in the event causes messages to be processed for some reason (e.g. show dialog box)
+                // we want the char event to come after the dialog is closed, and handled is set to true!
+                KeyPressEventArgs kpea = new KeyPressEventArgs(key, KeyType.KeyUp, keyChar);
+                Widget.OnKeyUp(kpea);
+                e.Handled = kpea.Handled;
+            }
+        }
+        
+        void Control_KeyPress(object sender, System.Windows.Forms.KeyPressEventArgs e)
+		{
+			charPressed = true;
+			keyChar = e.KeyChar;
+			if (!handled) {
+                KeyPressEventArgs kpea = new KeyPressEventArgs(key, KeyType.KeyDown, keyChar);
+				Widget.OnKeyDown (kpea);
+				e.Handled = kpea.Handled;
+			} else
+				e.Handled = true;
+		}
+
+		void Control_TextChanged (object sender, EventArgs e)
+		{
+			Widget.OnTextChanged (e);
+		}
+		
+		public Font Font {
+			get
+			{
+				if (font == null)
+					font = new Font (Widget.Generator, new FontHandler (Control.Font));
+				return font;
+			}
+			set
+			{
+				font = value;
+				if (font != null)
+					this.Control.Font = font.ControlObject as System.Drawing.Font;
+				else
+					this.Control.Font = null;
+			}
+		}
+		
+		public virtual void MapPlatformAction (string systemAction, BaseAction action)
+		{
+		}
+
+        public virtual Point ScreenToWorld(Point p)
+        {
+            return 
+                this.Control.PointToClient(
+                    p.ToSD()).ToEto();
+        }
+
+        public virtual Point WorldToScreen(Point p)
+        {
+            return 
+                this.Control.PointToScreen(
+                    p.ToSD()).ToEto();
+        }
+
+        public DragDropEffects DoDragDrop(
+            object data, 
+            DragDropEffects allowedEffects)
+        {
+            return                
+                this.Control.DoDragDrop(
+                data,
+                allowedEffects.ToSWF()).ToEto();
+        }
+
+
+        public bool Capture
+        {
+            get
+            {
+                return this.Control.Capture;
+            }
+            set
+            {
+                this.Control.Capture = value;
+            }
+        }
+
+        public Point MousePosition
+        {
+            get { return SWF.Control.MousePosition.ToEto(); }
+        }
+
+        public Point Location
+        {
+            get { return this.Control.Location.ToEto(); }
+        }
+
+        public void SetControl(object control)
+        {
+            this.Control = control as T;
+        }
+    }
+}