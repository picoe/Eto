<<<<<<< HEAD
using System;
using System.Reflection;
using Eto.Forms;
using Eto.Drawing;
using Eto.IO;
using SD = System.Drawing;
using SWF = System.Windows.Forms;
using Eto.Platform.Windows.Drawing;
using System.Collections.Generic;
using System.IO;

namespace Eto.Platform.Windows
{
	public class Generator : Eto.Generator
	{
		public override string ID {
			get {
				return Generators.Windows;
			}
		}

		static Dictionary<string, Assembly> loadedAssemblies = new Dictionary<string, Assembly> ();

		static Generator ()
		{
			AppDomain.CurrentDomain.AssemblyResolve += (sender, args) => {
				var assemblyName = new AssemblyName (args.Name);
				if (assemblyName.Name.EndsWith (".resources"))
					return null;

				string resourceName = "Eto.Platform.Windows.CustomControls.Assemblies." + assemblyName.Name + ".dll";
				Assembly assembly = null;
				lock (loadedAssemblies)
				{
					if (!loadedAssemblies.TryGetValue (resourceName, out assembly))
					{
						using (var stream = Assembly.GetExecutingAssembly ().GetManifestResourceStream (resourceName))
						{
							if (stream != null)
							{
								using (var binaryReader = new BinaryReader (stream))
								{
									assembly = Assembly.Load (binaryReader.ReadBytes ((int)stream.Length));
									loadedAssemblies.Add (resourceName, assembly);
								}
							}
						}
					}
				}
				return assembly;
			};
		}

        public Generator()
        {
            AddAssembly(typeof(Generator).Assembly);
        }
    }
}
=======
using System;
using System.Reflection;
using Eto.Forms;
using Eto.Drawing;
using Eto.IO;
using SD = System.Drawing;
using SWF = System.Windows.Forms;
using Eto.Platform.Windows.Drawing;
using System.Collections.Generic;
using System.IO;
using Eto.Platform.Windows.Forms;
using Eto.Platform.Windows.Forms.Printing;
using Eto.Platform.Windows.Forms.Controls;
using Eto.Platform.Windows.IO;

namespace Eto.Platform.Windows
{
	public class Generator : Eto.Generator
	{
		public override string ID {
			get {
				return Generators.Windows;
			}
		}

		static Dictionary<string, Assembly> loadedAssemblies = new Dictionary<string, Assembly> ();

		static Generator ()
		{
			AppDomain.CurrentDomain.AssemblyResolve += (sender, args) => {
				var assemblyName = new AssemblyName (args.Name);
				if (assemblyName.Name.EndsWith (".resources"))
					return null;

				string resourceName = "Eto.Platform.Windows.CustomControls.Assemblies." + assemblyName.Name + ".dll";
				Assembly assembly = null;
				lock (loadedAssemblies)
				{
					if (!loadedAssemblies.TryGetValue (resourceName, out assembly))
					{
						using (var stream = Assembly.GetExecutingAssembly ().GetManifestResourceStream (resourceName))
						{
							if (stream != null)
							{
								using (var binaryReader = new BinaryReader (stream))
								{
									assembly = Assembly.Load (binaryReader.ReadBytes ((int)stream.Length));
									loadedAssemblies.Add (resourceName, assembly);
								}
							}
						}
					}
				}
				return assembly;
			};
		}

		public Generator()
		{
			// Drawing
			Add <IBitmap> (() => new BitmapHandler ());
			Add <IFontFamily> (() => new FontFamilyHandler ());
			Add <IFont> (() => new FontHandler ());
			Add <IFonts> (() => new FontsHandler ());
			Add <IGraphics> (() => new GraphicsHandler ());
			Add <IGraphicsPath> (() => new GraphicsPathHandler ());
			Add <IIcon> (() => new IconHandler ());
			Add <IIndexedBitmap> (() => new IndexedBitmapHandler ());
			Add <IMatrixHandler> (() => new MatrixHandler ());
			
			// Forms.Cells
			Add <ICheckBoxCell> (() => new CheckBoxCellHandler ());
			Add <IComboBoxCell> (() => new ComboBoxCellHandler ());
			Add <IImageTextCell> (() => new ImageTextCellHandler ());
			Add <IImageViewCell> (() => new ImageViewCellHandler ());
			Add <ITextBoxCell> (() => new TextBoxCellHandler ());
			
			// Forms.Controls
			Add <IButton> (() => new ButtonHandler ());
			Add <ICheckBox> (() => new CheckBoxHandler ());
			Add <IComboBox> (() => new ComboBoxHandler ());
			Add <IDateTimePicker> (() => new DateTimePickerHandler ());
			Add <IDrawable> (() => new DrawableHandler ());
			Add <IGridColumn> (() => new GridColumnHandler ());
			Add <IGridView> (() => new GridViewHandler ());
			Add <IGroupBox> (() => new GroupBoxHandler ());
			Add <IImageView> (() => new ImageViewHandler ());
			Add <ILabel> (() => new LabelHandler ());
			Add <IListBox> (() => new ListBoxHandler ());
			Add <INumericUpDown> (() => new NumericUpDownHandler ());
			Add <IPanel> (() => new PanelHandler ());
			Add <IPasswordBox> (() => new PasswordBoxHandler ());
			Add <IProgressBar> (() => new ProgressBarHandler ());
			Add <IRadioButton> (() => new RadioButtonHandler ());
			Add <IScrollable> (() => new ScrollableHandler ());
			Add <ISlider> (() => new SliderHandler ());
			Add <ISplitter> (() => new SplitterHandler ());
			Add <ITabControl> (() => new TabControlHandler ());
			Add <ITabPage> (() => new TabPageHandler ());
			Add <ITextArea> (() => new TextAreaHandler ());
			Add <ITextBox> (() => new TextBoxHandler ());
			Add <ITreeGridView> (() => new TreeGridViewHandler ());
			Add <ITreeView> (() => new TreeViewHandler ());
			Add <IWebView> (() => new WebViewHandler ());
			
			// Forms.Menu
			Add <ICheckMenuItem> (() => new CheckMenuItemHandler ());
			Add <IContextMenu> (() => new ContextMenuHandler ());
			Add <IImageMenuItem> (() => new ImageMenuItemHandler ());
			Add <IMenuBar> (() => new MenuBarHandler ());
			Add <IRadioMenuItem> (() => new RadioMenuItemHandler ());
			Add <ISeparatorMenuItem> (() => new SeparatorMenuItemHandler ());
			
			// Forms.Printing
			Add <IPrintDialog> (() => new PrintDialogHandler ());
			Add <IPrintDocument> (() => new PrintDocumentHandler ());
			Add <IPrintSettings> (() => new PrintSettingsHandler ());
			
			// Forms.ToolBar
			Add <ICheckToolBarButton> (() => new CheckToolBarButtonHandler ());
			Add <ISeparatorToolBarItem> (() => new SeparatorToolBarItemHandler ());
			Add <IToolBarButton> (() => new ToolBarButtonHandler ());
			Add <IToolBar> (() => new ToolBarHandler ());
			
			// Forms
			Add <IApplication> (() => new ApplicationHandler ());
			Add <IClipboard> (() => new ClipboardHandler ());
			Add <IColorDialog> (() => new ColorDialogHandler ());
			Add <ICursor> (() => new CursorHandler ());
			Add <IDialog> (() => new DialogHandler ());
			Add <IDockLayout> (() => new DockLayoutHandler ());
			Add <IFontDialog> (() => new FontDialogHandler ());
			Add <IForm> (() => new FormHandler ());
			Add <IMessageBox> (() => new MessageBoxHandler ());
			Add <IOpenFileDialog> (() => new OpenFileDialogHandler ());
			Add <IPixelLayout> (() => new PixelLayoutHandler ());
			Add <ISaveFileDialog> (() => new SaveFileDialogHandler ());
			Add <ISelectFolderDialog> (() => new SelectFolderDialogHandler ());
			Add <ITableLayout> (() => new TableLayoutHandler ());
			Add <IUITimer> (() => new UITimerHandler ());
			
			// IO
			Add <ISystemIcons> (() => new SystemIconsHandler ());
			
			// General
			Add <IEtoEnvironment> (() => new EtoEnvironmentHandler ());
		}
	}
}
>>>>>>> 6b739447
<|MERGE_RESOLUTION|>--- conflicted
+++ resolved
@@ -1,211 +1,149 @@
-<<<<<<< HEAD
-using System;
-using System.Reflection;
-using Eto.Forms;
-using Eto.Drawing;
-using Eto.IO;
-using SD = System.Drawing;
-using SWF = System.Windows.Forms;
-using Eto.Platform.Windows.Drawing;
-using System.Collections.Generic;
-using System.IO;
-
-namespace Eto.Platform.Windows
-{
-	public class Generator : Eto.Generator
-	{
-		public override string ID {
-			get {
-				return Generators.Windows;
-			}
-		}
-
-		static Dictionary<string, Assembly> loadedAssemblies = new Dictionary<string, Assembly> ();
-
-		static Generator ()
-		{
-			AppDomain.CurrentDomain.AssemblyResolve += (sender, args) => {
-				var assemblyName = new AssemblyName (args.Name);
-				if (assemblyName.Name.EndsWith (".resources"))
-					return null;
-
-				string resourceName = "Eto.Platform.Windows.CustomControls.Assemblies." + assemblyName.Name + ".dll";
-				Assembly assembly = null;
-				lock (loadedAssemblies)
-				{
-					if (!loadedAssemblies.TryGetValue (resourceName, out assembly))
-					{
-						using (var stream = Assembly.GetExecutingAssembly ().GetManifestResourceStream (resourceName))
-						{
-							if (stream != null)
-							{
-								using (var binaryReader = new BinaryReader (stream))
-								{
-									assembly = Assembly.Load (binaryReader.ReadBytes ((int)stream.Length));
-									loadedAssemblies.Add (resourceName, assembly);
-								}
-							}
-						}
-					}
-				}
-				return assembly;
-			};
-		}
-
-        public Generator()
-        {
-            AddAssembly(typeof(Generator).Assembly);
-        }
-    }
-}
-=======
-using System;
-using System.Reflection;
-using Eto.Forms;
-using Eto.Drawing;
-using Eto.IO;
-using SD = System.Drawing;
-using SWF = System.Windows.Forms;
-using Eto.Platform.Windows.Drawing;
-using System.Collections.Generic;
-using System.IO;
-using Eto.Platform.Windows.Forms;
-using Eto.Platform.Windows.Forms.Printing;
-using Eto.Platform.Windows.Forms.Controls;
-using Eto.Platform.Windows.IO;
-
-namespace Eto.Platform.Windows
-{
-	public class Generator : Eto.Generator
-	{
-		public override string ID {
-			get {
-				return Generators.Windows;
-			}
-		}
-
-		static Dictionary<string, Assembly> loadedAssemblies = new Dictionary<string, Assembly> ();
-
-		static Generator ()
-		{
-			AppDomain.CurrentDomain.AssemblyResolve += (sender, args) => {
-				var assemblyName = new AssemblyName (args.Name);
-				if (assemblyName.Name.EndsWith (".resources"))
-					return null;
-
-				string resourceName = "Eto.Platform.Windows.CustomControls.Assemblies." + assemblyName.Name + ".dll";
-				Assembly assembly = null;
-				lock (loadedAssemblies)
-				{
-					if (!loadedAssemblies.TryGetValue (resourceName, out assembly))
-					{
-						using (var stream = Assembly.GetExecutingAssembly ().GetManifestResourceStream (resourceName))
-						{
-							if (stream != null)
-							{
-								using (var binaryReader = new BinaryReader (stream))
-								{
-									assembly = Assembly.Load (binaryReader.ReadBytes ((int)stream.Length));
-									loadedAssemblies.Add (resourceName, assembly);
-								}
-							}
-						}
-					}
-				}
-				return assembly;
-			};
-		}
-
-		public Generator()
-		{
-			// Drawing
-			Add <IBitmap> (() => new BitmapHandler ());
-			Add <IFontFamily> (() => new FontFamilyHandler ());
-			Add <IFont> (() => new FontHandler ());
-			Add <IFonts> (() => new FontsHandler ());
-			Add <IGraphics> (() => new GraphicsHandler ());
-			Add <IGraphicsPath> (() => new GraphicsPathHandler ());
-			Add <IIcon> (() => new IconHandler ());
-			Add <IIndexedBitmap> (() => new IndexedBitmapHandler ());
-			Add <IMatrixHandler> (() => new MatrixHandler ());
-			
-			// Forms.Cells
-			Add <ICheckBoxCell> (() => new CheckBoxCellHandler ());
-			Add <IComboBoxCell> (() => new ComboBoxCellHandler ());
-			Add <IImageTextCell> (() => new ImageTextCellHandler ());
-			Add <IImageViewCell> (() => new ImageViewCellHandler ());
-			Add <ITextBoxCell> (() => new TextBoxCellHandler ());
-			
-			// Forms.Controls
-			Add <IButton> (() => new ButtonHandler ());
-			Add <ICheckBox> (() => new CheckBoxHandler ());
-			Add <IComboBox> (() => new ComboBoxHandler ());
-			Add <IDateTimePicker> (() => new DateTimePickerHandler ());
-			Add <IDrawable> (() => new DrawableHandler ());
-			Add <IGridColumn> (() => new GridColumnHandler ());
-			Add <IGridView> (() => new GridViewHandler ());
-			Add <IGroupBox> (() => new GroupBoxHandler ());
-			Add <IImageView> (() => new ImageViewHandler ());
-			Add <ILabel> (() => new LabelHandler ());
-			Add <IListBox> (() => new ListBoxHandler ());
-			Add <INumericUpDown> (() => new NumericUpDownHandler ());
-			Add <IPanel> (() => new PanelHandler ());
-			Add <IPasswordBox> (() => new PasswordBoxHandler ());
-			Add <IProgressBar> (() => new ProgressBarHandler ());
-			Add <IRadioButton> (() => new RadioButtonHandler ());
-			Add <IScrollable> (() => new ScrollableHandler ());
-			Add <ISlider> (() => new SliderHandler ());
-			Add <ISplitter> (() => new SplitterHandler ());
-			Add <ITabControl> (() => new TabControlHandler ());
-			Add <ITabPage> (() => new TabPageHandler ());
-			Add <ITextArea> (() => new TextAreaHandler ());
-			Add <ITextBox> (() => new TextBoxHandler ());
-			Add <ITreeGridView> (() => new TreeGridViewHandler ());
-			Add <ITreeView> (() => new TreeViewHandler ());
-			Add <IWebView> (() => new WebViewHandler ());
-			
-			// Forms.Menu
-			Add <ICheckMenuItem> (() => new CheckMenuItemHandler ());
-			Add <IContextMenu> (() => new ContextMenuHandler ());
-			Add <IImageMenuItem> (() => new ImageMenuItemHandler ());
-			Add <IMenuBar> (() => new MenuBarHandler ());
-			Add <IRadioMenuItem> (() => new RadioMenuItemHandler ());
-			Add <ISeparatorMenuItem> (() => new SeparatorMenuItemHandler ());
-			
-			// Forms.Printing
-			Add <IPrintDialog> (() => new PrintDialogHandler ());
-			Add <IPrintDocument> (() => new PrintDocumentHandler ());
-			Add <IPrintSettings> (() => new PrintSettingsHandler ());
-			
-			// Forms.ToolBar
-			Add <ICheckToolBarButton> (() => new CheckToolBarButtonHandler ());
-			Add <ISeparatorToolBarItem> (() => new SeparatorToolBarItemHandler ());
-			Add <IToolBarButton> (() => new ToolBarButtonHandler ());
-			Add <IToolBar> (() => new ToolBarHandler ());
-			
-			// Forms
-			Add <IApplication> (() => new ApplicationHandler ());
-			Add <IClipboard> (() => new ClipboardHandler ());
-			Add <IColorDialog> (() => new ColorDialogHandler ());
-			Add <ICursor> (() => new CursorHandler ());
-			Add <IDialog> (() => new DialogHandler ());
-			Add <IDockLayout> (() => new DockLayoutHandler ());
-			Add <IFontDialog> (() => new FontDialogHandler ());
-			Add <IForm> (() => new FormHandler ());
-			Add <IMessageBox> (() => new MessageBoxHandler ());
-			Add <IOpenFileDialog> (() => new OpenFileDialogHandler ());
-			Add <IPixelLayout> (() => new PixelLayoutHandler ());
-			Add <ISaveFileDialog> (() => new SaveFileDialogHandler ());
-			Add <ISelectFolderDialog> (() => new SelectFolderDialogHandler ());
-			Add <ITableLayout> (() => new TableLayoutHandler ());
-			Add <IUITimer> (() => new UITimerHandler ());
-			
-			// IO
-			Add <ISystemIcons> (() => new SystemIconsHandler ());
-			
-			// General
-			Add <IEtoEnvironment> (() => new EtoEnvironmentHandler ());
-		}
-	}
-}
->>>>>>> 6b739447
+using System;
+using System.Reflection;
+using Eto.Forms;
+using Eto.Drawing;
+using Eto.IO;
+using SD = System.Drawing;
+using SWF = System.Windows.Forms;
+using Eto.Platform.Windows.Drawing;
+using System.Collections.Generic;
+using System.IO;
+using Eto.Platform.Windows.Forms;
+using Eto.Platform.Windows.Forms.Printing;
+using Eto.Platform.Windows.Forms.Controls;
+using Eto.Platform.Windows.IO;
+
+namespace Eto.Platform.Windows
+{
+	public class Generator : Eto.Generator
+	{
+		public override string ID {
+			get {
+				return Generators.Windows;
+			}
+		}
+
+		static Dictionary<string, Assembly> loadedAssemblies = new Dictionary<string, Assembly> ();
+
+		static Generator ()
+		{
+			AppDomain.CurrentDomain.AssemblyResolve += (sender, args) => {
+				var assemblyName = new AssemblyName (args.Name);
+				if (assemblyName.Name.EndsWith (".resources"))
+					return null;
+
+				string resourceName = "Eto.Platform.Windows.CustomControls.Assemblies." + assemblyName.Name + ".dll";
+				Assembly assembly = null;
+				lock (loadedAssemblies)
+				{
+					if (!loadedAssemblies.TryGetValue (resourceName, out assembly))
+					{
+						using (var stream = Assembly.GetExecutingAssembly ().GetManifestResourceStream (resourceName))
+						{
+							if (stream != null)
+							{
+								using (var binaryReader = new BinaryReader (stream))
+								{
+									assembly = Assembly.Load (binaryReader.ReadBytes ((int)stream.Length));
+									loadedAssemblies.Add (resourceName, assembly);
+								}
+							}
+						}
+					}
+				}
+				return assembly;
+			};
+		}
+
+		public Generator()
+		{
+			// Drawing
+			Add <IBitmap> (() => new BitmapHandler ());
+			Add <IFontFamily> (() => new FontFamilyHandler ());
+			Add <IFont> (() => new FontHandler ());
+			Add <IFonts> (() => new FontsHandler ());
+			Add <IGraphics> (() => new GraphicsHandler ());
+			Add <IGraphicsPath> (() => new GraphicsPathHandler ());
+			Add <IIcon> (() => new IconHandler ());
+			Add <IIndexedBitmap> (() => new IndexedBitmapHandler ());
+			Add <IMatrixHandler> (() => new MatrixHandler ());
+			
+			// Forms.Cells
+			Add <ICheckBoxCell> (() => new CheckBoxCellHandler ());
+			Add <IComboBoxCell> (() => new ComboBoxCellHandler ());
+			Add <IImageTextCell> (() => new ImageTextCellHandler ());
+			Add <IImageViewCell> (() => new ImageViewCellHandler ());
+			Add <ITextBoxCell> (() => new TextBoxCellHandler ());
+			
+			// Forms.Controls
+			Add <IButton> (() => new ButtonHandler ());
+			Add <ICheckBox> (() => new CheckBoxHandler ());
+			Add <IComboBox> (() => new ComboBoxHandler ());
+			Add <IDateTimePicker> (() => new DateTimePickerHandler ());
+			Add <IDrawable> (() => new DrawableHandler ());
+			Add <IGridColumn> (() => new GridColumnHandler ());
+			Add <IGridView> (() => new GridViewHandler ());
+			Add <IGroupBox> (() => new GroupBoxHandler ());
+			Add <IImageView> (() => new ImageViewHandler ());
+			Add <ILabel> (() => new LabelHandler ());
+			Add <IListBox> (() => new ListBoxHandler ());
+			Add <INumericUpDown> (() => new NumericUpDownHandler ());
+			Add <IPanel> (() => new PanelHandler ());
+			Add <IPasswordBox> (() => new PasswordBoxHandler ());
+			Add <IProgressBar> (() => new ProgressBarHandler ());
+			Add <IRadioButton> (() => new RadioButtonHandler ());
+			Add <IScrollable> (() => new ScrollableHandler ());
+			Add <ISlider> (() => new SliderHandler ());
+			Add <ISplitter> (() => new SplitterHandler ());
+			Add <ITabControl> (() => new TabControlHandler ());
+			Add <ITabPage> (() => new TabPageHandler ());
+			Add <ITextArea> (() => new TextAreaHandler ());
+			Add <ITextBox> (() => new TextBoxHandler ());
+			Add <ITreeGridView> (() => new TreeGridViewHandler ());
+			Add <ITreeView> (() => new TreeViewHandler ());
+			Add <IWebView> (() => new WebViewHandler ());
+			
+			// Forms.Menu
+			Add <ICheckMenuItem> (() => new CheckMenuItemHandler ());
+			Add <IContextMenu> (() => new ContextMenuHandler ());
+			Add <IImageMenuItem> (() => new ImageMenuItemHandler ());
+			Add <IMenuBar> (() => new MenuBarHandler ());
+			Add <IRadioMenuItem> (() => new RadioMenuItemHandler ());
+			Add <ISeparatorMenuItem> (() => new SeparatorMenuItemHandler ());
+			
+			// Forms.Printing
+			Add <IPrintDialog> (() => new PrintDialogHandler ());
+			Add <IPrintDocument> (() => new PrintDocumentHandler ());
+			Add <IPrintSettings> (() => new PrintSettingsHandler ());
+			
+			// Forms.ToolBar
+			Add <ICheckToolBarButton> (() => new CheckToolBarButtonHandler ());
+			Add <ISeparatorToolBarItem> (() => new SeparatorToolBarItemHandler ());
+			Add <IToolBarButton> (() => new ToolBarButtonHandler ());
+			Add <IToolBar> (() => new ToolBarHandler ());
+			
+			// Forms
+			Add <IApplication> (() => new ApplicationHandler ());
+			Add <IClipboard> (() => new ClipboardHandler ());
+			Add <IColorDialog> (() => new ColorDialogHandler ());
+			Add <ICursor> (() => new CursorHandler ());
+			Add <IDialog> (() => new DialogHandler ());
+			Add <IDockLayout> (() => new DockLayoutHandler ());
+			Add <IFontDialog> (() => new FontDialogHandler ());
+			Add <IForm> (() => new FormHandler ());
+			Add <IMessageBox> (() => new MessageBoxHandler ());
+			Add <IOpenFileDialog> (() => new OpenFileDialogHandler ());
+			Add <IPixelLayout> (() => new PixelLayoutHandler ());
+			Add <ISaveFileDialog> (() => new SaveFileDialogHandler ());
+			Add <ISelectFolderDialog> (() => new SelectFolderDialogHandler ());
+			Add <ITableLayout> (() => new TableLayoutHandler ());
+			Add <IUITimer> (() => new UITimerHandler ());
+			
+			// IO
+			Add <ISystemIcons> (() => new SystemIconsHandler ());
+			
+			// General
+			Add <IEtoEnvironment> (() => new EtoEnvironmentHandler ());
+		}
+	}
+}