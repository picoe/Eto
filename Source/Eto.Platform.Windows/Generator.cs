<<<<<<< HEAD
using System;
using System.Reflection;
using Eto.Forms;
using Eto.Drawing;
using Eto.IO;
using SD = System.Drawing;
using SWF = System.Windows.Forms;
using Eto.Platform.Windows.Drawing;
using System.Collections.Generic;
using System.IO;

namespace Eto.Platform.Windows
{
	public class Generator : Eto.Generator
	{
		public override string ID {
			get {
				return Generators.Windows;
			}
		}

		static Dictionary<string, Assembly> loadedAssemblies = new Dictionary<string, Assembly> ();

		static Generator ()
		{
			AppDomain.CurrentDomain.AssemblyResolve += (sender, args) => {
				var assemblyName = new AssemblyName (args.Name);
				if (assemblyName.Name.EndsWith (".resources"))
					return null;

				string resourceName = "Eto.Platform.Windows.CustomControls.Assemblies." + assemblyName.Name + ".dll";
				Assembly assembly = null;
				lock (loadedAssemblies)
				{
					if (!loadedAssemblies.TryGetValue (resourceName, out assembly))
					{
						using (var stream = Assembly.GetExecutingAssembly ().GetManifestResourceStream (resourceName))
						{
							if (stream != null)
							{
								using (var binaryReader = new BinaryReader (stream))
								{
									assembly = Assembly.Load (binaryReader.ReadBytes ((int)stream.Length));
									loadedAssemblies.Add (resourceName, assembly);
								}
							}
						}
					}
				}
				return assembly;
			};
		}

		
		public static Padding Convert(SWF.Padding padding)
		{
			return new Padding(padding.Left, padding.Top, padding.Right, padding.Bottom);
		}
		
		public static SWF.Padding Convert(Padding padding)
		{
			return new SWF.Padding(padding.Left, padding.Top, padding.Right, padding.Bottom);
		}

		public static Color Convert(SD.Color color)
		{
			return new Color(
                color.R / 255f, 
                color.G / 255f, 
                color.B / 255f,
                color.A / 255f);
		}

		public static SD.Color Convert(Color color)
		{
			var result = SD.Color.FromArgb(
                (byte)(color.A * 255),
                (byte)(color.R * 255), 
                (byte)(color.G * 255), 
                (byte)(color.B * 255));

            return result;
		}

		public static Size Convert(SD.Size size)
		{
			return new Size(size.Width, size.Height);
		}

		public static SD.Size Convert(Size size)
		{
			return new SD.Size(size.Width, size.Height);
		}

		public static Size ConvertF (SD.SizeF size)
		{
			return new Size ((int)size.Width, (int)size.Height);
		}

		public static SizeF Convert(SD.SizeF size)
		{
			return new SizeF(size.Width, size.Height);
		}

		public static SD.SizeF Convert(SizeF size)
		{
			return new SD.SizeF(size.Width, size.Height);
		}

		public static Point Convert(SD.Point point)
		{
			return new Point(point.X, point.Y);
		}

		public static SD.Point Convert(Point point)
		{
			return new SD.Point(point.X, point.Y);
		}

        public static PointF Convert(SD.PointF point)
        {
            return new PointF(point.X, point.Y);
        }

        public static SD.PointF Convert(PointF point)
        {
            return new SD.PointF(point.X, point.Y);
        }

        public static Rectangle Convert(SD.Rectangle rect)
		{
			return new Rectangle(rect.X, rect.Y, rect.Width, rect.Height);
		}

		public static SD.Rectangle Convert(Rectangle rect)
		{
			return new SD.Rectangle(rect.X, rect.Y, rect.Width, rect.Height);
		}

        public static RectangleF Convert(SD.RectangleF rect)
        {
            return new RectangleF(rect.X, rect.Y, rect.Width, rect.Height);
        }

        public static SD.RectangleF Convert(RectangleF rect)
        {
            return new SD.RectangleF(rect.X, rect.Y, rect.Width, rect.Height);
        }

		public static DialogResult Convert(SWF.DialogResult result)
		{
			DialogResult ret = DialogResult.None;
			if (result == SWF.DialogResult.OK) ret = DialogResult.Ok;
			else if (result == SWF.DialogResult.Cancel) ret = DialogResult.Cancel;
			else if (result == SWF.DialogResult.Yes) ret = DialogResult.Yes;
			else if (result == SWF.DialogResult.No) ret = DialogResult.No;
			else if (result == SWF.DialogResult.Abort) ret = DialogResult.Cancel;
			else if (result == SWF.DialogResult.Ignore) ret = DialogResult.Ignore;
			else if (result == SWF.DialogResult.Retry) ret = DialogResult.Retry;
			else if (result == SWF.DialogResult.None) ret = DialogResult.None;
			return ret;
		}
		
		public static SD.Imaging.ImageFormat Convert(ImageFormat format)
		{
			switch (format)
			{
				case ImageFormat.Jpeg: return SD.Imaging.ImageFormat.Jpeg;
				case ImageFormat.Bitmap: return SD.Imaging.ImageFormat.Bmp;
				case ImageFormat.Gif: return SD.Imaging.ImageFormat.Gif;
				case ImageFormat.Tiff: return SD.Imaging.ImageFormat.Tiff;
				case ImageFormat.Png: return SD.Imaging.ImageFormat.Png;
				default: throw new Exception("Invalid format specified");
			}
		}

		public static SD.FontFamily Convert(FontFamily type)
		{
			switch (type)
			{
				case FontFamily.Monospace: return SD.FontFamily.GenericMonospace;
				default: case FontFamily.Sans: return SD.FontFamily.GenericSansSerif;
				case FontFamily.Serif: return SD.FontFamily.GenericSerif;
			}
		}

		public static FontFamily Convert(SD.FontFamily family)
		{
			if (family == SD.FontFamily.GenericMonospace) return FontFamily.Monospace;
			else if (family == SD.FontFamily.GenericSansSerif) return FontFamily.Sans;
			else if (family == SD.FontFamily.GenericSerif) return FontFamily.Serif;
			else return FontFamily.Sans;
		}

		public static ImageInterpolation Convert (SD.Drawing2D.InterpolationMode value)
		{
			switch (value) {
			case SD.Drawing2D.InterpolationMode.NearestNeighbor:
				return ImageInterpolation.None;
			case SD.Drawing2D.InterpolationMode.Low:
				return ImageInterpolation.Low;
			case SD.Drawing2D.InterpolationMode.High:
				return ImageInterpolation.Medium;
			case SD.Drawing2D.InterpolationMode.HighQualityBilinear:
				return ImageInterpolation.High;
			case SD.Drawing2D.InterpolationMode.Default:
				return ImageInterpolation.Default;
			case SD.Drawing2D.InterpolationMode.HighQualityBicubic:
			case SD.Drawing2D.InterpolationMode.Bicubic:
			case SD.Drawing2D.InterpolationMode.Bilinear:
			default:
				throw new NotSupportedException();
			}
		}

		public static SD.Drawing2D.InterpolationMode Convert (ImageInterpolation value)
		{
			switch (value) {
			case ImageInterpolation.Default:
				return SD.Drawing2D.InterpolationMode.Default;
			case ImageInterpolation.None:
				return SD.Drawing2D.InterpolationMode.NearestNeighbor;
			case ImageInterpolation.Low:
				return SD.Drawing2D.InterpolationMode.Low;
			case ImageInterpolation.Medium:
				return SD.Drawing2D.InterpolationMode.High;
			case ImageInterpolation.High:
				return SD.Drawing2D.InterpolationMode.HighQualityBilinear;
			default:
				throw new NotSupportedException();
			}
		}
        internal static SD.Point[] Convert(Point[] points)
        {
            var result =
                new SD.Point[points.Length];

            for (var i = 0; 
                i < points.Length; 
                ++i)
            {
                var p = points[i];
                result[i] = 
                    new SD.Point(p.X, p.Y);
            }

            return result;
        }

        internal static SD.PointF[] Convert(PointF[] points)
        {
            var result =
                new SD.PointF[points.Length];

            for (var i = 0;
                i < points.Length;
                ++i)
            {
                var p = points[i];
                result[i] =
                    new SD.PointF(p.X, p.Y);
            }

            return result;
        }

        internal static PointF[] Convert(SD.PointF[] points)
        {
            var result =
                new PointF[points.Length];

            for (var i = 0;
                i < points.Length;
                ++i)
            {
                var p = points[i];
                result[i] =
                    new PointF(p.X, p.Y);
            }

            return result;
        }

        public static SD.Graphics Convert(Graphics graphics)
        {
            var h = (GraphicsHandler)graphics.Handler;
            return h.Control;
        }

        public static SD.Drawing2D.GraphicsPath Convert(GraphicsPath graphicsPath)
        {
            var h = (GraphicsPathHandler)graphicsPath.Handler;
            return h.Control;
        }

        public static SD.Image Convert(Image graphics)
        {
            var h = (BitmapHandler)graphics.Handler;
            return h.Control;
        }

        public static SD.Font Convert(Font font)
        {
            var h = (FontHandler)font.Handler;
            return h.Control;
        }

        internal static DragDropEffects Convert(SWF.DragDropEffects effects)
        {
            return (DragDropEffects)effects;
        }

        internal static SWF.DragDropEffects Convert(
            DragDropEffects effects)
        {
            return (SWF.DragDropEffects)effects;
        }

        internal static DragEventArgs Convert(
            SWF.DragEventArgs e)
        {
            var result =
                new DragEventArgs(
                    new DataObject(e.Data),
                    e.X,
                    e.Y,
                    Convert(e.AllowedEffect),
                    Convert(e.Effect));

            return result;
        }

        internal static GiveFeedbackEventArgs Convert(SWF.GiveFeedbackEventArgs e)
        {
            return 
                new GiveFeedbackEventArgs(
                    Convert(e.Effect), 
                    e.UseDefaultCursors);
        }

        internal static QueryContinueDragEventArgs Convert(SWF.QueryContinueDragEventArgs e)
        {
            return
                new QueryContinueDragEventArgs(
                    e.KeyState,
                    e.EscapePressed,
                    Convert(e.Action));
        }

        private static DragAction Convert(
            SWF.DragAction dragAction)
        {
            return (DragAction)dragAction;
        }

        public static MouseEventArgs Convert(SWF.MouseEventArgs e)
        {
            var point = new Point(e.X, e.Y);
            var buttons = Convert(e.Button);
            var modifiers = KeyMap.Convert(SWF.Control.ModifierKeys);

            var result = new MouseEventArgs(buttons, modifiers, point);

            result.Delta = e.Delta;

            return result;
        }

        private static MouseButtons Convert(SWF.MouseButtons button)
        {
            MouseButtons buttons = MouseButtons.None;

            if ((button & SWF.MouseButtons.Left) != 0)
                buttons |= MouseButtons.Primary;

            if ((button & SWF.MouseButtons.Right) != 0)
                buttons |= MouseButtons.Alternate;

            if ((button & SWF.MouseButtons.Middle) != 0)
                buttons |= MouseButtons.Middle;

            return buttons;
        }

        public static Graphics Convert(SD.Graphics g)
        {
            return
                new Graphics(
                    new GraphicsHandler(
                        g));
        }

        public static Eto.Forms.PaintEventArgs Convert(
            SWF.PaintEventArgs e)
        {
            return
                new Eto.Forms.PaintEventArgs(
                    Eto.Platform.Windows.Generator.Convert(e.Graphics),
                    Eto.Platform.Windows.Generator.Convert(e.ClipRectangle));
        }

        public static ITreeItem Convert(SWF.TreeNode treeNode)
        {
            return
                treeNode != null
                ? treeNode.Tag as ITreeItem
                : null;
        }

        public static TreeNodeMouseClickEventArgs Convert(
            SWF.TreeNodeMouseClickEventArgs e)
        {
            var mouseEventArgs = 
                Convert((SWF.MouseEventArgs)e);

            return new TreeNodeMouseClickEventArgs(
                mouseEventArgs,
                Convert(e.Node));
        }

        public static TreeViewItemEventArgs Convert(SWF.TreeViewEventArgs e)
        {
            return 
                new TreeViewItemEventArgs(
                    Convert(e.Node))
                {
                    Action = (Eto.Forms.TreeViewAction) e.Action,
                };

        }

        public static TreeViewItemEventArgs Convert(SWF.NodeLabelEditEventArgs e)
        {
            return
                new TreeViewItemEventArgs(
                    Convert(e.Node))
                    {
                        CancelEdit = e.CancelEdit,
                        Label = e.Label
                    };

        }

        public static ItemDragEventArgs Convert(SWF.ItemDragEventArgs e)
        {
            return new ItemDragEventArgs()
            {
                Buttons = Convert(e.Button),
                Item = Convert(e.Item as SWF.TreeNode)
            };
        }

        public static SD.Drawing2D.Matrix Convert(Matrix m)
        {
            var h = (MatrixHandler)m.Handler;
            return h.Control;
        }

        public static SD.Image Convert(IImage i)
        {
            SD.Image result = null;

            if (i != null)
                result = 
                    i.ControlObject as SD.Image;

            return result;
        }
    }
}
=======
using System;
using System.Reflection;
using Eto.Forms;
using Eto.Drawing;
using Eto.IO;
using SD = System.Drawing;
using SWF = System.Windows.Forms;
using Eto.Platform.Windows.Drawing;
using System.Collections.Generic;
using System.IO;

namespace Eto.Platform.Windows
{
	public class Generator : Eto.Generator
	{
		public override string ID {
			get {
				return Generators.Windows;
			}
		}

		static Dictionary<string, Assembly> loadedAssemblies = new Dictionary<string, Assembly> ();

		static Generator ()
		{
			AppDomain.CurrentDomain.AssemblyResolve += (sender, args) => {
				var assemblyName = new AssemblyName (args.Name);
				if (assemblyName.Name.EndsWith (".resources"))
					return null;

				string resourceName = "Eto.Platform.Windows.CustomControls.Assemblies." + assemblyName.Name + ".dll";
				Assembly assembly = null;
				lock (loadedAssemblies)
				{
					if (!loadedAssemblies.TryGetValue (resourceName, out assembly))
					{
						using (var stream = Assembly.GetExecutingAssembly ().GetManifestResourceStream (resourceName))
						{
							if (stream != null)
							{
								using (var binaryReader = new BinaryReader (stream))
								{
									assembly = Assembly.Load (binaryReader.ReadBytes ((int)stream.Length));
									loadedAssemblies.Add (resourceName, assembly);
								}
							}
						}
					}
				}
				return assembly;
			};
		}

		public Generator ()
		{
			AddAssembly (typeof (Generator).Assembly);
		}
	}
}
>>>>>>> cff29a2c
<|MERGE_RESOLUTION|>--- conflicted
+++ resolved
@@ -1,532 +1,327 @@
-<<<<<<< HEAD
-using System;
-using System.Reflection;
-using Eto.Forms;
-using Eto.Drawing;
-using Eto.IO;
-using SD = System.Drawing;
-using SWF = System.Windows.Forms;
-using Eto.Platform.Windows.Drawing;
-using System.Collections.Generic;
-using System.IO;
-
-namespace Eto.Platform.Windows
-{
-	public class Generator : Eto.Generator
-	{
-		public override string ID {
-			get {
-				return Generators.Windows;
-			}
-		}
-
-		static Dictionary<string, Assembly> loadedAssemblies = new Dictionary<string, Assembly> ();
-
-		static Generator ()
-		{
-			AppDomain.CurrentDomain.AssemblyResolve += (sender, args) => {
-				var assemblyName = new AssemblyName (args.Name);
-				if (assemblyName.Name.EndsWith (".resources"))
-					return null;
-
-				string resourceName = "Eto.Platform.Windows.CustomControls.Assemblies." + assemblyName.Name + ".dll";
-				Assembly assembly = null;
-				lock (loadedAssemblies)
-				{
-					if (!loadedAssemblies.TryGetValue (resourceName, out assembly))
-					{
-						using (var stream = Assembly.GetExecutingAssembly ().GetManifestResourceStream (resourceName))
-						{
-							if (stream != null)
-							{
-								using (var binaryReader = new BinaryReader (stream))
-								{
-									assembly = Assembly.Load (binaryReader.ReadBytes ((int)stream.Length));
-									loadedAssemblies.Add (resourceName, assembly);
-								}
-							}
-						}
-					}
-				}
-				return assembly;
-			};
-		}
-
-		
-		public static Padding Convert(SWF.Padding padding)
-		{
-			return new Padding(padding.Left, padding.Top, padding.Right, padding.Bottom);
-		}
-		
-		public static SWF.Padding Convert(Padding padding)
-		{
-			return new SWF.Padding(padding.Left, padding.Top, padding.Right, padding.Bottom);
-		}
-
-		public static Color Convert(SD.Color color)
-		{
-			return new Color(
-                color.R / 255f, 
-                color.G / 255f, 
-                color.B / 255f,
-                color.A / 255f);
-		}
-
-		public static SD.Color Convert(Color color)
-		{
-			var result = SD.Color.FromArgb(
-                (byte)(color.A * 255),
-                (byte)(color.R * 255), 
-                (byte)(color.G * 255), 
-                (byte)(color.B * 255));
-
-            return result;
-		}
-
-		public static Size Convert(SD.Size size)
-		{
-			return new Size(size.Width, size.Height);
-		}
-
-		public static SD.Size Convert(Size size)
-		{
-			return new SD.Size(size.Width, size.Height);
-		}
-
-		public static Size ConvertF (SD.SizeF size)
-		{
-			return new Size ((int)size.Width, (int)size.Height);
-		}
-
-		public static SizeF Convert(SD.SizeF size)
-		{
-			return new SizeF(size.Width, size.Height);
-		}
-
-		public static SD.SizeF Convert(SizeF size)
-		{
-			return new SD.SizeF(size.Width, size.Height);
-		}
-
-		public static Point Convert(SD.Point point)
-		{
-			return new Point(point.X, point.Y);
-		}
-
-		public static SD.Point Convert(Point point)
-		{
-			return new SD.Point(point.X, point.Y);
-		}
-
-        public static PointF Convert(SD.PointF point)
-        {
-            return new PointF(point.X, point.Y);
-        }
-
-        public static SD.PointF Convert(PointF point)
-        {
-            return new SD.PointF(point.X, point.Y);
-        }
-
-        public static Rectangle Convert(SD.Rectangle rect)
-		{
-			return new Rectangle(rect.X, rect.Y, rect.Width, rect.Height);
-		}
-
-		public static SD.Rectangle Convert(Rectangle rect)
-		{
-			return new SD.Rectangle(rect.X, rect.Y, rect.Width, rect.Height);
-		}
-
-        public static RectangleF Convert(SD.RectangleF rect)
-        {
-            return new RectangleF(rect.X, rect.Y, rect.Width, rect.Height);
-        }
-
-        public static SD.RectangleF Convert(RectangleF rect)
-        {
-            return new SD.RectangleF(rect.X, rect.Y, rect.Width, rect.Height);
-        }
-
-		public static DialogResult Convert(SWF.DialogResult result)
-		{
-			DialogResult ret = DialogResult.None;
-			if (result == SWF.DialogResult.OK) ret = DialogResult.Ok;
-			else if (result == SWF.DialogResult.Cancel) ret = DialogResult.Cancel;
-			else if (result == SWF.DialogResult.Yes) ret = DialogResult.Yes;
-			else if (result == SWF.DialogResult.No) ret = DialogResult.No;
-			else if (result == SWF.DialogResult.Abort) ret = DialogResult.Cancel;
-			else if (result == SWF.DialogResult.Ignore) ret = DialogResult.Ignore;
-			else if (result == SWF.DialogResult.Retry) ret = DialogResult.Retry;
-			else if (result == SWF.DialogResult.None) ret = DialogResult.None;
-			return ret;
-		}
-		
-		public static SD.Imaging.ImageFormat Convert(ImageFormat format)
-		{
-			switch (format)
-			{
-				case ImageFormat.Jpeg: return SD.Imaging.ImageFormat.Jpeg;
-				case ImageFormat.Bitmap: return SD.Imaging.ImageFormat.Bmp;
-				case ImageFormat.Gif: return SD.Imaging.ImageFormat.Gif;
-				case ImageFormat.Tiff: return SD.Imaging.ImageFormat.Tiff;
-				case ImageFormat.Png: return SD.Imaging.ImageFormat.Png;
-				default: throw new Exception("Invalid format specified");
-			}
-		}
-
-		public static SD.FontFamily Convert(FontFamily type)
-		{
-			switch (type)
-			{
-				case FontFamily.Monospace: return SD.FontFamily.GenericMonospace;
-				default: case FontFamily.Sans: return SD.FontFamily.GenericSansSerif;
-				case FontFamily.Serif: return SD.FontFamily.GenericSerif;
-			}
-		}
-
-		public static FontFamily Convert(SD.FontFamily family)
-		{
-			if (family == SD.FontFamily.GenericMonospace) return FontFamily.Monospace;
-			else if (family == SD.FontFamily.GenericSansSerif) return FontFamily.Sans;
-			else if (family == SD.FontFamily.GenericSerif) return FontFamily.Serif;
-			else return FontFamily.Sans;
-		}
-
-		public static ImageInterpolation Convert (SD.Drawing2D.InterpolationMode value)
-		{
-			switch (value) {
-			case SD.Drawing2D.InterpolationMode.NearestNeighbor:
-				return ImageInterpolation.None;
-			case SD.Drawing2D.InterpolationMode.Low:
-				return ImageInterpolation.Low;
-			case SD.Drawing2D.InterpolationMode.High:
-				return ImageInterpolation.Medium;
-			case SD.Drawing2D.InterpolationMode.HighQualityBilinear:
-				return ImageInterpolation.High;
-			case SD.Drawing2D.InterpolationMode.Default:
-				return ImageInterpolation.Default;
-			case SD.Drawing2D.InterpolationMode.HighQualityBicubic:
-			case SD.Drawing2D.InterpolationMode.Bicubic:
-			case SD.Drawing2D.InterpolationMode.Bilinear:
-			default:
-				throw new NotSupportedException();
-			}
-		}
-
-		public static SD.Drawing2D.InterpolationMode Convert (ImageInterpolation value)
-		{
-			switch (value) {
-			case ImageInterpolation.Default:
-				return SD.Drawing2D.InterpolationMode.Default;
-			case ImageInterpolation.None:
-				return SD.Drawing2D.InterpolationMode.NearestNeighbor;
-			case ImageInterpolation.Low:
-				return SD.Drawing2D.InterpolationMode.Low;
-			case ImageInterpolation.Medium:
-				return SD.Drawing2D.InterpolationMode.High;
-			case ImageInterpolation.High:
-				return SD.Drawing2D.InterpolationMode.HighQualityBilinear;
-			default:
-				throw new NotSupportedException();
-			}
-		}
-        internal static SD.Point[] Convert(Point[] points)
-        {
-            var result =
-                new SD.Point[points.Length];
-
-            for (var i = 0; 
-                i < points.Length; 
-                ++i)
-            {
-                var p = points[i];
-                result[i] = 
-                    new SD.Point(p.X, p.Y);
-            }
-
-            return result;
-        }
-
-        internal static SD.PointF[] Convert(PointF[] points)
-        {
-            var result =
-                new SD.PointF[points.Length];
-
-            for (var i = 0;
-                i < points.Length;
-                ++i)
-            {
-                var p = points[i];
-                result[i] =
-                    new SD.PointF(p.X, p.Y);
-            }
-
-            return result;
-        }
-
-        internal static PointF[] Convert(SD.PointF[] points)
-        {
-            var result =
-                new PointF[points.Length];
-
-            for (var i = 0;
-                i < points.Length;
-                ++i)
-            {
-                var p = points[i];
-                result[i] =
-                    new PointF(p.X, p.Y);
-            }
-
-            return result;
-        }
-
-        public static SD.Graphics Convert(Graphics graphics)
-        {
-            var h = (GraphicsHandler)graphics.Handler;
-            return h.Control;
-        }
-
-        public static SD.Drawing2D.GraphicsPath Convert(GraphicsPath graphicsPath)
-        {
-            var h = (GraphicsPathHandler)graphicsPath.Handler;
-            return h.Control;
-        }
-
-        public static SD.Image Convert(Image graphics)
-        {
-            var h = (BitmapHandler)graphics.Handler;
-            return h.Control;
-        }
-
-        public static SD.Font Convert(Font font)
-        {
-            var h = (FontHandler)font.Handler;
-            return h.Control;
-        }
-
-        internal static DragDropEffects Convert(SWF.DragDropEffects effects)
-        {
-            return (DragDropEffects)effects;
-        }
-
-        internal static SWF.DragDropEffects Convert(
-            DragDropEffects effects)
-        {
-            return (SWF.DragDropEffects)effects;
-        }
-
-        internal static DragEventArgs Convert(
-            SWF.DragEventArgs e)
-        {
-            var result =
-                new DragEventArgs(
-                    new DataObject(e.Data),
-                    e.X,
-                    e.Y,
-                    Convert(e.AllowedEffect),
-                    Convert(e.Effect));
-
-            return result;
-        }
-
-        internal static GiveFeedbackEventArgs Convert(SWF.GiveFeedbackEventArgs e)
-        {
-            return 
-                new GiveFeedbackEventArgs(
-                    Convert(e.Effect), 
-                    e.UseDefaultCursors);
-        }
-
-        internal static QueryContinueDragEventArgs Convert(SWF.QueryContinueDragEventArgs e)
-        {
-            return
-                new QueryContinueDragEventArgs(
-                    e.KeyState,
-                    e.EscapePressed,
-                    Convert(e.Action));
-        }
-
-        private static DragAction Convert(
-            SWF.DragAction dragAction)
-        {
-            return (DragAction)dragAction;
-        }
-
-        public static MouseEventArgs Convert(SWF.MouseEventArgs e)
-        {
-            var point = new Point(e.X, e.Y);
-            var buttons = Convert(e.Button);
-            var modifiers = KeyMap.Convert(SWF.Control.ModifierKeys);
-
-            var result = new MouseEventArgs(buttons, modifiers, point);
-
-            result.Delta = e.Delta;
-
-            return result;
-        }
-
-        private static MouseButtons Convert(SWF.MouseButtons button)
-        {
-            MouseButtons buttons = MouseButtons.None;
-
-            if ((button & SWF.MouseButtons.Left) != 0)
-                buttons |= MouseButtons.Primary;
-
-            if ((button & SWF.MouseButtons.Right) != 0)
-                buttons |= MouseButtons.Alternate;
-
-            if ((button & SWF.MouseButtons.Middle) != 0)
-                buttons |= MouseButtons.Middle;
-
-            return buttons;
-        }
-
-        public static Graphics Convert(SD.Graphics g)
-        {
-            return
-                new Graphics(
-                    new GraphicsHandler(
-                        g));
-        }
-
-        public static Eto.Forms.PaintEventArgs Convert(
-            SWF.PaintEventArgs e)
-        {
-            return
-                new Eto.Forms.PaintEventArgs(
-                    Eto.Platform.Windows.Generator.Convert(e.Graphics),
-                    Eto.Platform.Windows.Generator.Convert(e.ClipRectangle));
-        }
-
-        public static ITreeItem Convert(SWF.TreeNode treeNode)
-        {
-            return
-                treeNode != null
-                ? treeNode.Tag as ITreeItem
-                : null;
-        }
-
-        public static TreeNodeMouseClickEventArgs Convert(
-            SWF.TreeNodeMouseClickEventArgs e)
-        {
-            var mouseEventArgs = 
-                Convert((SWF.MouseEventArgs)e);
-
-            return new TreeNodeMouseClickEventArgs(
-                mouseEventArgs,
-                Convert(e.Node));
-        }
-
-        public static TreeViewItemEventArgs Convert(SWF.TreeViewEventArgs e)
-        {
-            return 
-                new TreeViewItemEventArgs(
-                    Convert(e.Node))
-                {
-                    Action = (Eto.Forms.TreeViewAction) e.Action,
-                };
-
-        }
-
-        public static TreeViewItemEventArgs Convert(SWF.NodeLabelEditEventArgs e)
-        {
-            return
-                new TreeViewItemEventArgs(
-                    Convert(e.Node))
-                    {
-                        CancelEdit = e.CancelEdit,
-                        Label = e.Label
-                    };
-
-        }
-
-        public static ItemDragEventArgs Convert(SWF.ItemDragEventArgs e)
-        {
-            return new ItemDragEventArgs()
-            {
-                Buttons = Convert(e.Button),
-                Item = Convert(e.Item as SWF.TreeNode)
-            };
-        }
-
-        public static SD.Drawing2D.Matrix Convert(Matrix m)
-        {
-            var h = (MatrixHandler)m.Handler;
-            return h.Control;
-        }
-
-        public static SD.Image Convert(IImage i)
-        {
-            SD.Image result = null;
-
-            if (i != null)
-                result = 
-                    i.ControlObject as SD.Image;
-
-            return result;
-        }
-    }
-}
-=======
-using System;
-using System.Reflection;
-using Eto.Forms;
-using Eto.Drawing;
-using Eto.IO;
-using SD = System.Drawing;
-using SWF = System.Windows.Forms;
-using Eto.Platform.Windows.Drawing;
-using System.Collections.Generic;
-using System.IO;
-
-namespace Eto.Platform.Windows
-{
-	public class Generator : Eto.Generator
-	{
-		public override string ID {
-			get {
-				return Generators.Windows;
-			}
-		}
-
-		static Dictionary<string, Assembly> loadedAssemblies = new Dictionary<string, Assembly> ();
-
-		static Generator ()
-		{
-			AppDomain.CurrentDomain.AssemblyResolve += (sender, args) => {
-				var assemblyName = new AssemblyName (args.Name);
-				if (assemblyName.Name.EndsWith (".resources"))
-					return null;
-
-				string resourceName = "Eto.Platform.Windows.CustomControls.Assemblies." + assemblyName.Name + ".dll";
-				Assembly assembly = null;
-				lock (loadedAssemblies)
-				{
-					if (!loadedAssemblies.TryGetValue (resourceName, out assembly))
-					{
-						using (var stream = Assembly.GetExecutingAssembly ().GetManifestResourceStream (resourceName))
-						{
-							if (stream != null)
-							{
-								using (var binaryReader = new BinaryReader (stream))
-								{
-									assembly = Assembly.Load (binaryReader.ReadBytes ((int)stream.Length));
-									loadedAssemblies.Add (resourceName, assembly);
-								}
-							}
-						}
-					}
-				}
-				return assembly;
-			};
-		}
-
-		public Generator ()
-		{
-			AddAssembly (typeof (Generator).Assembly);
-		}
-	}
-}
->>>>>>> cff29a2c
+using System;
+using System.Reflection;
+using Eto.Forms;
+using Eto.Drawing;
+using Eto.IO;
+using SD = System.Drawing;
+using SWF = System.Windows.Forms;
+using Eto.Platform.Windows.Drawing;
+using System.Collections.Generic;
+using System.IO;
+
+namespace Eto.Platform.Windows
+{
+	public class Generator : Eto.Generator
+	{
+		public override string ID {
+			get {
+				return Generators.Windows;
+			}
+		}
+
+		static Dictionary<string, Assembly> loadedAssemblies = new Dictionary<string, Assembly> ();
+
+		static Generator ()
+		{
+			AppDomain.CurrentDomain.AssemblyResolve += (sender, args) => {
+				var assemblyName = new AssemblyName (args.Name);
+				if (assemblyName.Name.EndsWith (".resources"))
+					return null;
+
+				string resourceName = "Eto.Platform.Windows.CustomControls.Assemblies." + assemblyName.Name + ".dll";
+				Assembly assembly = null;
+				lock (loadedAssemblies)
+				{
+					if (!loadedAssemblies.TryGetValue (resourceName, out assembly))
+					{
+						using (var stream = Assembly.GetExecutingAssembly ().GetManifestResourceStream (resourceName))
+						{
+							if (stream != null)
+							{
+								using (var binaryReader = new BinaryReader (stream))
+								{
+									assembly = Assembly.Load (binaryReader.ReadBytes ((int)stream.Length));
+									loadedAssemblies.Add (resourceName, assembly);
+								}
+							}
+						}
+					}
+				}
+				return assembly;
+			};
+		}
+
+		public Generator ()
+			return new Color(
+                color.R / 255f, 
+                color.G / 255f, 
+                color.B / 255f,
+                color.A / 255f);
+			var result = SD.Color.FromArgb(
+                (byte)(color.A * 255),
+                (byte)(color.R * 255), 
+                (byte)(color.G * 255), 
+                (byte)(color.B * 255));
+
+            return result;
+        public static PointF Convert(SD.PointF point)
+        {
+            return new PointF(point.X, point.Y);
+        }
+
+        public static SD.PointF Convert(PointF point)
+        {
+            return new SD.PointF(point.X, point.Y);
+        }
+
+        public static RectangleF Convert(SD.RectangleF rect)
+        {
+            return new RectangleF(rect.X, rect.Y, rect.Width, rect.Height);
+        }
+
+        public static SD.RectangleF Convert(RectangleF rect)
+        {
+            return new SD.RectangleF(rect.X, rect.Y, rect.Width, rect.Height);
+        }
+
+		{
+			AddAssembly (typeof (Generator).Assembly);
+		}
+        internal static SD.Point[] Convert(Point[] points)
+        {
+            var result =
+                new SD.Point[points.Length];
+
+            for (var i = 0; 
+                i < points.Length; 
+                ++i)
+            {
+                var p = points[i];
+                result[i] = 
+                    new SD.Point(p.X, p.Y);
+            }
+
+            return result;
+        }
+
+        internal static SD.PointF[] Convert(PointF[] points)
+        {
+            var result =
+                new SD.PointF[points.Length];
+
+            for (var i = 0;
+                i < points.Length;
+                ++i)
+            {
+                var p = points[i];
+                result[i] =
+                    new SD.PointF(p.X, p.Y);
+            }
+
+            return result;
+        }
+
+        internal static PointF[] Convert(SD.PointF[] points)
+        {
+            var result =
+                new PointF[points.Length];
+
+            for (var i = 0;
+                i < points.Length;
+                ++i)
+            {
+                var p = points[i];
+                result[i] =
+                    new PointF(p.X, p.Y);
+            }
+
+            return result;
+        }
+
+        public static SD.Graphics Convert(Graphics graphics)
+        {
+            var h = (GraphicsHandler)graphics.Handler;
+            return h.Control;
+        }
+
+        public static SD.Drawing2D.GraphicsPath Convert(GraphicsPath graphicsPath)
+        {
+            var h = (GraphicsPathHandler)graphicsPath.Handler;
+            return h.Control;
+        }
+
+        public static SD.Image Convert(Image graphics)
+        {
+            var h = (BitmapHandler)graphics.Handler;
+            return h.Control;
+        }
+
+        public static SD.Font Convert(Font font)
+        {
+            var h = (FontHandler)font.Handler;
+            return h.Control;
+        }
+
+        internal static DragDropEffects Convert(SWF.DragDropEffects effects)
+        {
+            return (DragDropEffects)effects;
+        }
+
+        internal static SWF.DragDropEffects Convert(
+            DragDropEffects effects)
+        {
+            return (SWF.DragDropEffects)effects;
+        }
+
+        internal static DragEventArgs Convert(
+            SWF.DragEventArgs e)
+        {
+            var result =
+                new DragEventArgs(
+                    new DataObject(e.Data),
+                    e.X,
+                    e.Y,
+                    Convert(e.AllowedEffect),
+                    Convert(e.Effect));
+
+            return result;
+        }
+
+        internal static GiveFeedbackEventArgs Convert(SWF.GiveFeedbackEventArgs e)
+        {
+            return 
+                new GiveFeedbackEventArgs(
+                    Convert(e.Effect), 
+                    e.UseDefaultCursors);
+        }
+
+        internal static QueryContinueDragEventArgs Convert(SWF.QueryContinueDragEventArgs e)
+        {
+            return
+                new QueryContinueDragEventArgs(
+                    e.KeyState,
+                    e.EscapePressed,
+                    Convert(e.Action));
+        }
+
+        private static DragAction Convert(
+            SWF.DragAction dragAction)
+        {
+            return (DragAction)dragAction;
+        }
+
+        public static MouseEventArgs Convert(SWF.MouseEventArgs e)
+        {
+            var point = new Point(e.X, e.Y);
+            var buttons = Convert(e.Button);
+            var modifiers = KeyMap.Convert(SWF.Control.ModifierKeys);
+
+            var result = new MouseEventArgs(buttons, modifiers, point);
+
+            result.Delta = e.Delta;
+
+            return result;
+        }
+
+        private static MouseButtons Convert(SWF.MouseButtons button)
+        {
+            MouseButtons buttons = MouseButtons.None;
+
+            if ((button & SWF.MouseButtons.Left) != 0)
+                buttons |= MouseButtons.Primary;
+
+            if ((button & SWF.MouseButtons.Right) != 0)
+                buttons |= MouseButtons.Alternate;
+
+            if ((button & SWF.MouseButtons.Middle) != 0)
+                buttons |= MouseButtons.Middle;
+
+            return buttons;
+        }
+
+        public static Graphics Convert(SD.Graphics g)
+        {
+            return
+                new Graphics(
+                    new GraphicsHandler(
+                        g));
+        }
+
+        public static Eto.Forms.PaintEventArgs Convert(
+            SWF.PaintEventArgs e)
+        {
+            return
+                new Eto.Forms.PaintEventArgs(
+                    Eto.Platform.Windows.Generator.Convert(e.Graphics),
+                    Eto.Platform.Windows.Generator.Convert(e.ClipRectangle));
+        }
+
+        public static ITreeItem Convert(SWF.TreeNode treeNode)
+        {
+            return
+                treeNode != null
+                ? treeNode.Tag as ITreeItem
+                : null;
+        }
+
+        public static TreeNodeMouseClickEventArgs Convert(
+            SWF.TreeNodeMouseClickEventArgs e)
+        {
+            var mouseEventArgs = 
+                Convert((SWF.MouseEventArgs)e);
+
+            return new TreeNodeMouseClickEventArgs(
+                mouseEventArgs,
+                Convert(e.Node));
+        }
+
+        public static TreeViewItemEventArgs Convert(SWF.TreeViewEventArgs e)
+        {
+            return 
+                new TreeViewItemEventArgs(
+                    Convert(e.Node))
+                {
+                    Action = (Eto.Forms.TreeViewAction) e.Action,
+                };
+
+        }
+
+        public static TreeViewItemEventArgs Convert(SWF.NodeLabelEditEventArgs e)
+        {
+            return
+                new TreeViewItemEventArgs(
+                    Convert(e.Node))
+                    {
+                        CancelEdit = e.CancelEdit,
+                        Label = e.Label
+                    };
+
+        }
+
+        public static ItemDragEventArgs Convert(SWF.ItemDragEventArgs e)
+        {
+            return new ItemDragEventArgs()
+            {
+                Buttons = Convert(e.Button),
+                Item = Convert(e.Item as SWF.TreeNode)
+            };
+        }
+
+        public static SD.Drawing2D.Matrix Convert(Matrix m)
+        {
+            var h = (MatrixHandler)m.Handler;
+            return h.Control;
+        }
+
+        public static SD.Image Convert(IImage i)
+        {
+            SD.Image result = null;
+
+            if (i != null)
+                result = 
+                    i.ControlObject as SD.Image;
+
+            return result;
+        }
+    }
+}