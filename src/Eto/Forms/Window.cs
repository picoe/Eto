--- conflicted
+++ resolved
@@ -16,7 +16,11 @@
 	/// <summary>
 	/// Window is minimized to the dock/taskbar/etc.
 	/// </summary>
-	Minimized
+	Minimized,
+	/// <summary>
+	/// Window is in full screen mode
+	/// </summary>
+	FullScreen
 }
 
 /// <summary>
@@ -61,24 +65,8 @@
 	/// </summary>
 	public event EventHandler<EventArgs> Closed
 	{
-<<<<<<< HEAD
-		/// <summary>
-		/// Normal, windowed state
-		/// </summary>
-		Normal,
-		/// <summary>
-		/// Window is maximized, taking the entire screen space
-		/// </summary>
-		Maximized,
-		/// <summary>
-		/// Window is minimized to the dock/taskbar/etc.
-		/// </summary>
-		Minimized,
-		FullScreen
-=======
 		add { Properties.AddHandlerEvent(ClosedEvent, value); }
 		remove { Properties.RemoveEvent(ClosedEvent, value); }
->>>>>>> 32486aad
 	}
 
 	/// <summary>
